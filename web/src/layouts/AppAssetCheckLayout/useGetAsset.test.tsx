<<<<<<< HEAD
=======
import { describe, it, expect, beforeEach, afterEach, vi } from 'vitest';
import { renderHook } from '@testing-library/react';
import { useGetAsset } from './useGetAsset';
import { useGetMetric, useGetMetricData } from '@/api/buster_rest/metrics';
import { useGetDashboard } from '@/api/buster_rest/dashboards';
>>>>>>> 85102bda
import { useGetCollection } from '@/api/buster_rest/collections';
import { useGetDashboard } from '@/api/buster_rest/dashboards';
import { useGetMetric, useGetMetricData } from '@/api/buster_rest/metrics';
import { renderHook } from '@testing-library/react';
import { useSearchParams } from 'next/navigation';
import { useGetAsset } from './useGetAsset';

// Mock the dependencies
vi.mock('@/api/buster_rest/metrics', () => ({
  useGetMetric: vi.fn(),
  useGetMetricData: vi.fn()
}));

vi.mock('@/api/buster_rest/dashboards', () => ({
  useGetDashboard: vi.fn()
}));

vi.mock('@/api/buster_rest/collections', () => ({
  useGetCollection: vi.fn()
}));

vi.mock('next/navigation', () => ({
  useSearchParams: vi.fn()
}));

describe('useGetAsset', () => {
  beforeEach(() => {
    vi.clearAllMocks();

    // Default mock implementations
    (useSearchParams as any).mockReturnValue(new URLSearchParams());
    (useGetMetric as any).mockReturnValue({ error: null, isFetched: true });
    (useGetMetricData as any).mockReturnValue({ isFetched: true });
    (useGetDashboard as any).mockReturnValue({
      error: null,
      isFetched: true,
      isError: false
    });
    (useGetCollection as any).mockReturnValue({
      error: null,
      isFetched: true,
      isError: false
    });
  });
  it('should properly handle metric asset type', () => {
    (useGetMetric as any).mockReturnValue({ error: null, isFetched: true });
    (useGetMetricData as any).mockReturnValue({ isFetched: true });

    const { result } = renderHook(() => useGetAsset({ assetId: 'metric-123', type: 'metric' }));

    expect(useGetMetric).toHaveBeenCalledWith(
      { id: 'metric-123', versionNumber: undefined },
      { enabled: true }
    );
    expect(useGetMetricData).toHaveBeenCalledWith({ id: 'metric-123', versionNumber: undefined });
    expect(result.current).toEqual({
      isFetched: true,
      error: null,
      hasAccess: true,
      passwordRequired: false,
      isPublic: false,
      showLoader: false
    });
  });
  it('should properly handle dashboard asset type', () => {
    (useGetDashboard as any).mockReturnValue({
      error: null,
      isFetched: true,
      isError: false
    });

    const { result } = renderHook(() =>
      useGetAsset({ assetId: 'dashboard-123', type: 'dashboard' })
    );

    expect(useGetDashboard).toHaveBeenCalledWith(
      { id: 'dashboard-123', versionNumber: undefined },
      { enabled: true }
    );
    expect(result.current).toEqual({
      isFetched: true,
      error: null,
      hasAccess: true,
      passwordRequired: false,
      isPublic: false,
      showLoader: false
    });
  });
  it('should properly handle collection asset type', () => {
    (useGetCollection as any).mockReturnValue({
      error: null,
      isFetched: true,
      isError: false
    });

    const { result } = renderHook(() =>
      useGetAsset({ assetId: 'collection-123', type: 'collection' })
    );

    expect(useGetCollection).toHaveBeenCalledWith('collection-123');
    expect(result.current).toEqual({
      isFetched: true,
      error: null,
      hasAccess: true,
      passwordRequired: false,
      isPublic: false,
      showLoader: false
    });
  });
  it('should use version number from props if provided', () => {
    const { result } = renderHook(() =>
      useGetAsset({ assetId: 'metric-123', type: 'metric', versionNumber: 42 })
    );

    expect(useGetMetric).toHaveBeenCalledWith(
      { id: 'metric-123', versionNumber: 42 },
      { enabled: true }
    );
  });
  it('should use version number from search params if not provided in props', () => {
    const mockSearchParams = new URLSearchParams({
      metric_version_number: '42'
    });
    (useSearchParams as any).mockReturnValue(mockSearchParams);

    const { result } = renderHook(() => useGetAsset({ assetId: 'metric-123', type: 'metric' }));

    expect(useGetMetric).toHaveBeenCalledWith(
      { id: 'metric-123', versionNumber: 42 },
      { enabled: true }
    );
  });
  it('should handle password required error (418)', () => {
    const passwordError = { status: 418, message: 'Password required' };
    (useGetMetric as any).mockReturnValue({ error: passwordError, isFetched: true });

    const { result } = renderHook(() => useGetAsset({ assetId: 'metric-123', type: 'metric' }));

    expect(result.current).toEqual({
      isFetched: true,
      error: passwordError,
      hasAccess: false,
      passwordRequired: true,
      isPublic: true,
      showLoader: false
    });
  });
  it('should handle deleted asset error (410)', () => {
    const deletedError = { status: 410, message: 'Asset deleted' };
    (useGetMetric as any).mockReturnValue({ error: deletedError, isFetched: true });

    const { result } = renderHook(() => useGetAsset({ assetId: 'metric-123', type: 'metric' }));

    expect(result.current).toEqual({
      isFetched: true,
      error: deletedError,
      hasAccess: false,
      passwordRequired: false,
      isPublic: false,
      showLoader: false
    });
  });
  it('should handle other errors', () => {
    const otherError = { status: 500, message: 'Server error' };
    (useGetMetric as any).mockReturnValue({ error: otherError, isFetched: true });

    const { result } = renderHook(() => useGetAsset({ assetId: 'metric-123', type: 'metric' }));

    expect(result.current).toEqual({
      isFetched: true,
      error: otherError,
      hasAccess: false,
      passwordRequired: false,
      isPublic: false,
      showLoader: false
    });
  });
  it('should show loader for metrics when data is loading', () => {
    (useGetMetric as any).mockReturnValue({ error: null, isFetched: false });
    (useGetMetricData as any).mockReturnValue({ isFetched: false });

    const { result } = renderHook(() => useGetAsset({ assetId: 'metric-123', type: 'metric' }));

    expect(result.current.showLoader).toBe(true);
  });
  it('should show loader for dashboards when data is loading', () => {
    (useGetDashboard as any).mockReturnValue({
      error: null,
      isFetched: false,
      isError: false
    });

    const { result } = renderHook(() =>
      useGetAsset({ assetId: 'dashboard-123', type: 'dashboard' })
    );

    expect(result.current.showLoader).toBe(true);
  });
  it('should show loader for collections when data is loading', () => {
    (useGetCollection as any).mockReturnValue({
      error: null,
      isFetched: false,
      isError: false
    });

    const { result } = renderHook(() =>
      useGetAsset({ assetId: 'collection-123', type: 'collection' })
    );

    expect(result.current.showLoader).toBe(true);
  });
});<|MERGE_RESOLUTION|>--- conflicted
+++ resolved
@@ -1,17 +1,10 @@
-<<<<<<< HEAD
-=======
 import { describe, it, expect, beforeEach, afterEach, vi } from 'vitest';
 import { renderHook } from '@testing-library/react';
 import { useGetAsset } from './useGetAsset';
 import { useGetMetric, useGetMetricData } from '@/api/buster_rest/metrics';
 import { useGetDashboard } from '@/api/buster_rest/dashboards';
->>>>>>> 85102bda
 import { useGetCollection } from '@/api/buster_rest/collections';
-import { useGetDashboard } from '@/api/buster_rest/dashboards';
-import { useGetMetric, useGetMetricData } from '@/api/buster_rest/metrics';
-import { renderHook } from '@testing-library/react';
 import { useSearchParams } from 'next/navigation';
-import { useGetAsset } from './useGetAsset';
 
 // Mock the dependencies
 vi.mock('@/api/buster_rest/metrics', () => ({
