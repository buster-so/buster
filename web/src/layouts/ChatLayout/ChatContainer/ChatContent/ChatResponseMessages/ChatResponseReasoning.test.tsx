--- conflicted
+++ resolved
@@ -1,15 +1,11 @@
-<<<<<<< HEAD
-=======
 import { describe, it, expect, beforeEach, afterEach, vi } from 'vitest';
 import React from 'react';
->>>>>>> 85102bda
 import { render, screen } from '@testing-library/react';
-import type React from 'react';
 import '@testing-library/jest-dom';
+import { ChatResponseReasoning } from './ChatResponseReasoning';
+import { useChatLayoutContextSelector } from '../../../ChatLayoutContext';
 import { useGetChatMessage } from '@/api/buster_rest/chats';
 import { useQuery } from '@tanstack/react-query';
-import { useChatLayoutContextSelector } from '../../../ChatLayoutContext';
-import { ChatResponseReasoning } from './ChatResponseReasoning';
 
 // Mock the imports
 vi.mock('../../../ChatLayoutContext', () => ({
