--- conflicted
+++ resolved
@@ -1,16 +1,10 @@
-<<<<<<< HEAD
-import { useGetMetric } from '@/api/buster_rest/metrics';
-=======
 import { describe, it, expect, beforeEach, afterEach, vi } from 'vitest';
 import React from 'react';
 import { render, screen } from '@testing-library/react';
 import { MetricContainerHeaderSegment } from './MetricContainerHeaderSegment';
->>>>>>> 85102bda
 import { useIsMetricReadOnly } from '@/context/Metrics/useIsMetricReadOnly';
-import { render, screen } from '@testing-library/react';
-import type React from 'react';
 import { useChatLayoutContextSelector } from '../../ChatLayoutContext';
-import { MetricContainerHeaderSegment } from './MetricContainerHeaderSegment';
+import { useGetMetric } from '@/api/buster_rest/metrics';
 
 // Mock the hooks
 vi.mock('@/context/Metrics/useIsMetricReadOnly');
