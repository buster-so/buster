--- conflicted
+++ resolved
@@ -10,12 +10,8 @@
   SQLServerCredentialsSchema,
   type SnowflakeCredentials
 } from './interfaces';
-<<<<<<< HEAD
 import type { z } from 'zod/v4-mini';
-=======
-import { z } from 'zod/v4-mini';
 import { describe, it, expect } from 'vitest';
->>>>>>> 85102bda
 
 // Helper function to test validation
 const testValidation = (
