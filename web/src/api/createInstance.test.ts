<<<<<<< HEAD
import axios, { type AxiosError, type InternalAxiosRequestConfig, AxiosHeaders } from 'axios';
=======
import { describe, it, expect, beforeEach, afterEach, vi } from 'vitest';
import axios, { AxiosError, InternalAxiosRequestConfig, AxiosHeaders } from 'axios';
>>>>>>> 85102bda
import { createInstance, defaultRequestHandler } from './createInstance';
import { rustErrorHandler } from './buster_rest/errors';

// Mock dependencies
vi.mock('axios');
vi.mock('./buster_rest/errors');
vi.mock('./createServerInstance');
vi.mock('@tanstack/react-query', () => ({
  isServer: false
}));

describe('createInstance', () => {
  const mockBaseURL = 'https://api.example.com';

  beforeEach(() => {
    vi.clearAllMocks();
    (axios.create as any).mockReturnValue({
      interceptors: {
        response: { use: vi.fn() },
        request: { use: vi.fn() }
      }
    });
  });

  it('creates an axios instance with correct configuration', () => {
    createInstance(mockBaseURL);

    expect(axios.create).toHaveBeenCalledWith({
      baseURL: mockBaseURL,
      timeout: 120000,
      headers: {
        'Content-Type': 'application/json'
      }
    });
  });

  it('sets up response interceptors', () => {
    const mockInstance = {
      interceptors: {
        response: { use: vi.fn() },
        request: { use: vi.fn() }
      }
    };
    (axios.create as any).mockReturnValue(mockInstance);

    createInstance(mockBaseURL);

    expect(mockInstance.interceptors.response.use).toHaveBeenCalled();
    expect(mockInstance.interceptors.request.use).toHaveBeenCalledWith(defaultRequestHandler);
  });

  it('handles errors in response interceptor', async () => {
    const mockError = new Error('API Error') as AxiosError;
    const mockInstance = {
      interceptors: {
        response: { use: vi.fn() },
        request: { use: vi.fn() }
      }
    };
    (axios.create as any).mockReturnValue(mockInstance);
    (rustErrorHandler as any).mockReturnValue('Processed Error');

    // Get the error handler by capturing the second argument passed to use()
    createInstance(mockBaseURL);
    const errorHandler = mockInstance.interceptors.response.use.mock.calls[0][1];

    // Test the error handler
    await expect(errorHandler(mockError)).rejects.toBe('Processed Error');
    expect(rustErrorHandler).toHaveBeenCalledWith(mockError);
  });
});

describe('defaultRequestHandler', () => {
  const mockConfig: InternalAxiosRequestConfig = {
    headers: new AxiosHeaders(),
    method: 'get',
    url: 'test'
  };

  beforeEach(() => {
    vi.clearAllMocks();
    vi.resetModules();
  });

  it('adds authorization header with token in client environment', async () => {
    const mockToken = 'test-token';
    const mockCheckTokenValidity = vi.fn().mockResolvedValue({
      access_token: mockToken,
      isTokenValid: true
    });

    const result = await defaultRequestHandler(mockConfig, {
      checkTokenValidity: () => Promise.resolve(mockCheckTokenValidity())
    });

    expect(result.headers['Authorization']).toBe(`Bearer ${mockToken}`);
  });

  it('handles empty token gracefully', async () => {
    const mockCheckTokenValidity = vi.fn().mockResolvedValue({
      access_token: '',
      isTokenValid: false
    });

    const result = await defaultRequestHandler(mockConfig, {
      checkTokenValidity: () => Promise.resolve(mockCheckTokenValidity())
    });

    expect(result.headers['Authorization']).toBe('Bearer ');
  });

  it('preserves existing config properties', async () => {
    const originalConfig: InternalAxiosRequestConfig = {
      ...mockConfig,
      timeout: 5000,
      baseURL: 'https://api.example.com'
    };

    const result = await defaultRequestHandler(originalConfig, {
      checkTokenValidity: () =>
        Promise.resolve({
          access_token: 'token',
          isTokenValid: true
        })
    });

    expect(result.timeout).toBe(5000);
    expect(result.baseURL).toBe('https://api.example.com');
  });
});<|MERGE_RESOLUTION|>--- conflicted
+++ resolved
@@ -1,9 +1,5 @@
-<<<<<<< HEAD
-import axios, { type AxiosError, type InternalAxiosRequestConfig, AxiosHeaders } from 'axios';
-=======
 import { describe, it, expect, beforeEach, afterEach, vi } from 'vitest';
 import axios, { AxiosError, InternalAxiosRequestConfig, AxiosHeaders } from 'axios';
->>>>>>> 85102bda
 import { createInstance, defaultRequestHandler } from './createInstance';
 import { rustErrorHandler } from './buster_rest/errors';
 
