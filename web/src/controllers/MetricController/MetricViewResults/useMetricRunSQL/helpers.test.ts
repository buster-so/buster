<<<<<<< HEAD
=======
import { describe, it, expect } from 'vitest';
import { didColumnDataChange, simplifyChatConfigForSQLChange } from './helpers';
>>>>>>> 85102bda
import type {
  ColumnMetaData,
  IBusterMetric,
  IBusterMetricChartConfig
} from '../../../../api/asset_interfaces';
import {
  DEFAULT_CHART_CONFIG,
  DEFAULT_COLUMN_LABEL_FORMAT
} from '../../../../api/asset_interfaces';
import type { IColumnLabelFormat } from '../../../../api/asset_interfaces/metric/charts';
import { didColumnDataChange, simplifyChatConfigForSQLChange } from './helpers';

const createColumnMetaData = (
  name: string,
  simple_type: 'text' | 'number' | 'date'
): ColumnMetaData => ({
  name,
  simple_type,
  min_value: 0,
  max_value: 100,
  unique_values: 1,
  type: simple_type === 'text' ? 'text' : simple_type === 'number' ? 'float' : 'date'
});

describe('didColumnDataChange', () => {
  it('should return true when either input is undefined', () => {
    const columnData: ColumnMetaData[] = [createColumnMetaData('col1', 'text')];
    expect(didColumnDataChange(undefined, columnData)).toBe(true);
    expect(didColumnDataChange(columnData, undefined)).toBe(true);
    expect(didColumnDataChange(undefined, undefined)).toBe(true);
  });

  it('should return true when column counts are different', () => {
    const oldData: ColumnMetaData[] = [createColumnMetaData('col1', 'text')];
    const newData: ColumnMetaData[] = [
      createColumnMetaData('col1', 'text'),
      createColumnMetaData('col2', 'number')
    ];
    expect(didColumnDataChange(oldData, newData)).toBe(true);
  });

  it('should return true when column names are different', () => {
    const oldData: ColumnMetaData[] = [createColumnMetaData('col1', 'text')];
    const newData: ColumnMetaData[] = [createColumnMetaData('col2', 'text')];
    expect(didColumnDataChange(oldData, newData)).toBe(true);
  });

  it('should return true when column types are different', () => {
    const oldData: ColumnMetaData[] = [createColumnMetaData('col1', 'text')];
    const newData: ColumnMetaData[] = [createColumnMetaData('col1', 'number')];
    expect(didColumnDataChange(oldData, newData)).toBe(true);
  });

  it('should return false when columns are identical', () => {
    const oldData: ColumnMetaData[] = [
      createColumnMetaData('col1', 'text'),
      createColumnMetaData('col2', 'number')
    ];
    const newData: ColumnMetaData[] = [
      createColumnMetaData('col1', 'text'),
      createColumnMetaData('col2', 'number')
    ];
    expect(didColumnDataChange(oldData, newData)).toBe(false);
  });
});

describe('simplifyChatConfigForSQLChange', () => {
  it('should handle empty metadata', () => {
    const chartConfig: Partial<IBusterMetricChartConfig> = {
      ...DEFAULT_CHART_CONFIG,
      columnLabelFormats: {}
    };
    const data_metadata: IBusterMetric['data_metadata'] = {
      column_count: 0,
      column_metadata: [],
      row_count: 0
    };

    const result = simplifyChatConfigForSQLChange(
      chartConfig as IBusterMetricChartConfig,
      data_metadata
    );
    expect(result.columnLabelFormats).toEqual({});
  });

  it('should preserve column formats when types have not changed', () => {
    const columnLabelFormats: Record<string, Required<IColumnLabelFormat>> = {
      col1: {
        columnType: 'text',
        style: 'string',
        displayName: '',
        numberSeparatorStyle: null,
        minimumFractionDigits: 0,
        maximumFractionDigits: 2,
        multiplier: 1,
        prefix: '',
        suffix: '',
        replaceMissingDataWith: 0,
        useRelativeTime: false,
        isUTC: false,
        makeLabelHumanReadable: false,
        currency: 'USD',
        compactNumbers: false,
        dateFormat: 'MM/DD/YYYY',
        convertNumberTo: null
      }
    };

    const chartConfig = {
      ...DEFAULT_CHART_CONFIG,
      columnLabelFormats
    };

    const data_metadata: IBusterMetric['data_metadata'] = {
      column_count: 1,
      column_metadata: [createColumnMetaData('col1', 'text')],
      row_count: 1
    };

    const result = simplifyChatConfigForSQLChange(chartConfig, data_metadata);
    expect(result.columnLabelFormats.col1.columnType).toEqual('text');
    expect(result.columnLabelFormats?.col1).toEqual(columnLabelFormats.col1);
  });

  it('should reset column format when type has changed', () => {
    const columnLabelFormats: Record<string, Required<IColumnLabelFormat>> = {
      col1: {
        columnType: 'text',
        style: 'string',
        displayName: '',
        numberSeparatorStyle: null,
        minimumFractionDigits: 0,
        maximumFractionDigits: 2,
        multiplier: 1,
        prefix: '',
        suffix: '',
        replaceMissingDataWith: 0,
        useRelativeTime: false,
        isUTC: false,
        makeLabelHumanReadable: false,
        currency: 'USD',
        compactNumbers: false,
        dateFormat: 'MM/DD/YYYY',
        convertNumberTo: null
      }
    };

    const chartConfig: Partial<IBusterMetricChartConfig> = {
      ...DEFAULT_CHART_CONFIG,
      columnLabelFormats
    };

    const data_metadata: IBusterMetric['data_metadata'] = {
      column_count: 1,
      column_metadata: [createColumnMetaData('col1', 'number')],
      row_count: 1
    };

    const result = simplifyChatConfigForSQLChange(
      chartConfig as IBusterMetricChartConfig,
      data_metadata
    );
    expect(result.columnLabelFormats?.col1).toEqual({
      ...DEFAULT_COLUMN_LABEL_FORMAT,
      columnType: 'number',
      style: 'number'
    });
  });
});<|MERGE_RESOLUTION|>--- conflicted
+++ resolved
@@ -1,11 +1,8 @@
-<<<<<<< HEAD
-=======
 import { describe, it, expect } from 'vitest';
 import { didColumnDataChange, simplifyChatConfigForSQLChange } from './helpers';
->>>>>>> 85102bda
 import type {
+  IBusterMetric,
   ColumnMetaData,
-  IBusterMetric,
   IBusterMetricChartConfig
 } from '../../../../api/asset_interfaces';
 import {
@@ -13,7 +10,6 @@
   DEFAULT_COLUMN_LABEL_FORMAT
 } from '../../../../api/asset_interfaces';
 import type { IColumnLabelFormat } from '../../../../api/asset_interfaces/metric/charts';
-import { didColumnDataChange, simplifyChatConfigForSQLChange } from './helpers';
 
 const createColumnMetaData = (
   name: string,
