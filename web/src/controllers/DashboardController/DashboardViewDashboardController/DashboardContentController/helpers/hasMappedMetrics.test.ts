<<<<<<< HEAD
import type { DashboardConfig } from '@/api/asset_interfaces/dashboard';
=======
import { describe, it, expect } from 'vitest';
import { hasUnmappedMetrics, hasRemovedMetrics } from './hasMappedMetrics';
import { DashboardConfig } from '@/api/asset_interfaces/dashboard';
import { createMockMetric } from '@/mocks/metric';
>>>>>>> 85102bda
import { NUMBER_OF_COLUMNS } from '@/components/ui/grid/helpers';
import { createMockMetric } from '@/mocks/metric';
import { hasRemovedMetrics, hasUnmappedMetrics } from './hasMappedMetrics';

const createMockRow = (itemIds: string[]): NonNullable<DashboardConfig['rows']>[0] => ({
  id: `row-${itemIds[0]}`,
  columnSizes: Array(itemIds.length).fill(NUMBER_OF_COLUMNS / itemIds.length),
  items: itemIds.map((id) => ({ id }))
});

describe('hasUnmappedMetrics', () => {
  const mockMetric1 = createMockMetric('1');
  const mockMetric2 = createMockMetric('2');
  const mockMetric3 = createMockMetric('3');

  it('should return false when all metrics are mapped', () => {
    const metrics = {
      '1': mockMetric1,
      '2': mockMetric2,
      '3': mockMetric3
    };

    const configRows: DashboardConfig['rows'] = [createMockRow(['1', '2']), createMockRow(['3'])];

    expect(hasUnmappedMetrics(metrics, configRows)).toBe(false);
  });

  it('should return true when there are unmapped metrics', () => {
    const metrics = {
      '1': mockMetric1,
      '2': mockMetric2,
      '3': mockMetric3
    };

    const configRows: DashboardConfig['rows'] = [createMockRow(['1'])];

    expect(hasUnmappedMetrics(metrics, configRows)).toBe(true);
  });

  it('should return true when configRows is empty', () => {
    const metrics = {
      '1': mockMetric1,
      '2': mockMetric2
    };

    expect(hasUnmappedMetrics(metrics, [])).toBe(true);
  });

  it('should return false when metrics object is empty', () => {
    const metrics = {};
    const configRows: DashboardConfig['rows'] = [createMockRow(['1'])];

    expect(hasUnmappedMetrics(metrics, configRows)).toBe(false);
  });
});

describe('hasRemovedMetrics', () => {
  const mockMetric1 = createMockMetric('1');
  const mockMetric2 = createMockMetric('2');
  const mockMetric3 = createMockMetric('3');

  it('should return false when all metrics are present in grid rows', () => {
    const metrics = {
      '1': mockMetric1,
      '2': mockMetric2,
      '3': mockMetric3
    };

    const configRows = [createMockRow(['1', '2']), createMockRow(['3'])];

    expect(hasRemovedMetrics(metrics, configRows)).toBe(false);
  });

  it('should return true when there are more grid items than metrics', () => {
    const metrics = {
      '1': mockMetric1,
      '2': mockMetric2
    };

    const configRows = [createMockRow(['1', '2', '3'])];

    expect(hasRemovedMetrics(metrics, configRows)).toBe(true);
  });

  it('should return true when there are fewer grid items than metrics', () => {
    const metrics = {
      '1': mockMetric1,
      '2': mockMetric2,
      '3': mockMetric3
    };

    const configRows = [createMockRow(['1', '2'])];

    expect(hasRemovedMetrics(metrics, configRows)).toBe(true);
  });

  it('should return true when grid items have different IDs than metrics', () => {
    const metrics = {
      '1': mockMetric1,
      '2': mockMetric2
    };

    const configRows = [createMockRow(['3', '4'])];

    expect(hasRemovedMetrics(metrics, configRows)).toBe(true);
  });

  it('should return false when both metrics and grid rows are empty', () => {
    const metrics = {};
    const configRows: NonNullable<DashboardConfig['rows']> = [];

    expect(hasRemovedMetrics(metrics, configRows)).toBe(false);
  });
});<|MERGE_RESOLUTION|>--- conflicted
+++ resolved
@@ -1,14 +1,8 @@
-<<<<<<< HEAD
-import type { DashboardConfig } from '@/api/asset_interfaces/dashboard';
-=======
 import { describe, it, expect } from 'vitest';
 import { hasUnmappedMetrics, hasRemovedMetrics } from './hasMappedMetrics';
 import { DashboardConfig } from '@/api/asset_interfaces/dashboard';
 import { createMockMetric } from '@/mocks/metric';
->>>>>>> 85102bda
 import { NUMBER_OF_COLUMNS } from '@/components/ui/grid/helpers';
-import { createMockMetric } from '@/mocks/metric';
-import { hasRemovedMetrics, hasUnmappedMetrics } from './hasMappedMetrics';
 
 const createMockRow = (itemIds: string[]): NonNullable<DashboardConfig['rows']>[0] => ({
   id: `row-${itemIds[0]}`,
