import {
  type BusterChat,
  type BusterChatMessage_text,
  type BusterChatMessage_file,
  type BusterChatMessageRequest,
  BusterChatMessage_fileMetadata,
  BusterChatMessageReasoning_pills,
<<<<<<< HEAD
  BusterChatMessageReasoning_file,
  BusterChatMessageReasoning_pillsPill
=======
  BusterChatMessageReasoning_Pill,
  BusterChatMessageReasoning_file
>>>>>>> eb55e69a
} from '@/api/asset_interfaces';
import { faker } from '@faker-js/faker';

const createMockUserMessage = (
  message: string = faker.lorem.sentence(12)
): BusterChatMessageRequest => ({
  request: message,
  sender_id: faker.string.uuid(),
  sender_name: faker.person.fullName(),
  sender_avatar: faker.image.avatar()
});

export const createMockResponseMessageText = (): BusterChatMessage_text => ({
  id: faker.string.uuid(),
  type: 'text',
  message: '',
  message_chunk: faker.lorem.sentence({
    min: 5,
    max: 35
  })
});

export const createMockResponseMessageThought = (): BusterChatMessageReasoning_pills => {
  const randomPillCount = faker.number.int({ min: 0, max: 10 });
  const fourRandomPills: BusterChatMessageReasoning_Pill[] = Array.from(
    { length: randomPillCount },
    () => {
      return {
        text: faker.lorem.word(),
        type: 'term',
        id: faker.string.uuid()
      };
    }
  );
  return {
    id: faker.string.uuid(),
    type: 'pills',
    title: `Found ${faker.number.int(100)} terms`,
    secondary_title: faker.lorem.word(),
    pill_containers: [
      {
        title: `Found ${faker.number.int(100)} terms`,
        pills: fourRandomPills
      },
      {
        title: `Found ${faker.number.int(100)} terms 2`,
        pills: fourRandomPills
      }
    ],
    status: undefined
  };
};

export const createMockResponseMessageFile = (): BusterChatMessage_file => {
  const randomMetadataCount = faker.number.int({
    min: 1,
    max: 3
  });
  const randomMetadata: BusterChatMessage_fileMetadata[] = Array.from(
    { length: randomMetadataCount },
    () => {
      return {
        status: 'completed',
        message: faker.lorem.sentence(),
        timestamp: faker.number.int(100)
      };
    }
  );

  return {
    id: faker.string.uuid(),
    type: 'file',
    file_type: 'metric',
    version_number: 1,
    filter_version_id: null,
    version_id: faker.string.uuid(),
    file_name: faker.company.name(),
    metadata: randomMetadata
  };
};

export const createMockReasoningMessageFile = (): BusterChatMessageReasoning_file => {
  return {
    id: 'swag' + faker.string.uuid(),
    type: 'file',
    file_type: 'metric',
    status: 'completed',
    file_name: faker.company.name(),
    version_number: 1,
    version_id: faker.string.uuid(),
    file: [
      {
        text: 'name: my-service\nversion: 1.0.0\ndescription: A sample service',
        line_number: 1,
        modified: false
      },
      {
        text: 'dependencies:\n  - name: redis\n    version: 6.2.0\n  - name: postgres\n    version: 13.4',
        line_number: 2
      },
      {
        text: 'ports:\n  - 8080\n  - 9000\n  - 6379',
        line_number: 3
      },
      {
        text: 'environment:\n  NODE_ENV: production\n  LOG_LEVEL: info\n  DB_HOST: localhost',
        line_number: 4
      }
    ]
  };
};

export const MOCK_CHAT: BusterChat = {
  id: '0',
  title: 'Mock Chat',
  is_favorited: false,
  messages: [
    {
      id: '123',
      created_at: '2025-01-01',
      request_message: createMockUserMessage(),
      final_reasoning_message: null,
      reasoning: [
        ...Array.from({ length: 1 }, () => createMockResponseMessageThought()),
        createMockReasoningMessageFile()
        // createMockReasoningMessageFile(),
        // createMockResponseMessageThought(),
        // createMockResponseMessageThought()
      ],
      response_messages: [
        createMockResponseMessageText(),
        createMockResponseMessageFile(),
        createMockResponseMessageFile(),
        createMockResponseMessageText(),
        createMockResponseMessageText()
      ]
    }
  ],
  created_at: '2025-01-01',
  updated_at: '2025-01-01',
  created_by: 'Mock User',
  created_by_id: '1',
  created_by_name: 'Mock User',
  created_by_avatar: ''
};<|MERGE_RESOLUTION|>--- conflicted
+++ resolved
@@ -5,13 +5,8 @@
   type BusterChatMessageRequest,
   BusterChatMessage_fileMetadata,
   BusterChatMessageReasoning_pills,
-<<<<<<< HEAD
-  BusterChatMessageReasoning_file,
-  BusterChatMessageReasoning_pillsPill
-=======
   BusterChatMessageReasoning_Pill,
   BusterChatMessageReasoning_file
->>>>>>> eb55e69a
 } from '@/api/asset_interfaces';
 import { faker } from '@faker-js/faker';
 
