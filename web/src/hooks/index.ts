export * from './react';
<<<<<<< HEAD
export * from './dom';
export * from './useWindowSize';
export * from './useWindowFocus';
export * from './useDebounceSearch';
=======
export * from './dom';
>>>>>>> 7b110a94
<|MERGE_RESOLUTION|>--- conflicted
+++ resolved
@@ -1,9 +1,3 @@
 export * from './react';
-<<<<<<< HEAD
 export * from './dom';
-export * from './useWindowSize';
-export * from './useWindowFocus';
-export * from './useDebounceSearch';
-=======
-export * from './dom';
->>>>>>> 7b110a94
+export * from './useDebounceSearch';