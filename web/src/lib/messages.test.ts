--- conflicted
+++ resolved
@@ -1,18 +1,15 @@
-<<<<<<< HEAD
+import { describe, it, expect } from 'vitest';
+import {
+  simplifyColumnType,
+  isNumericColumnType,
+  isNumericColumnStyle,
+  isDateColumnType,
+  NUMBER_TYPES,
+  TEXT_TYPES,
+  DATE_TYPES
+} from './messages';
 import type { SimplifiedColumnType } from '@/api/asset_interfaces/metric/';
 import type { ColumnLabelFormat } from '@/api/asset_interfaces/metric/charts';
-=======
-import { describe, it, expect } from 'vitest';
->>>>>>> 85102bda
-import {
-  DATE_TYPES,
-  NUMBER_TYPES,
-  TEXT_TYPES,
-  isDateColumnType,
-  isNumericColumnStyle,
-  isNumericColumnType,
-  simplifyColumnType
-} from './messages';
 
 describe('simplifyColumnType', () => {
   it('should return "number" for numeric types', () => {
