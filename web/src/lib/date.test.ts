--- conflicted
+++ resolved
@@ -1,10 +1,6 @@
-<<<<<<< HEAD
-=======
 import { describe, it, expect, beforeEach, afterEach, vi } from 'vitest';
 import { formatDate } from './date';
->>>>>>> 85102bda
 import dayjs from 'dayjs';
-import { formatDate } from './date';
 import { numberDateFallback } from './date';
 import { valueIsValidMonth } from './date';
 
