--- conflicted
+++ resolved
@@ -1,12 +1,7 @@
-<<<<<<< HEAD
-=======
 import { describe, it, expect } from 'vitest';
 import { updateChatToIChat } from './chat';
 import { MOCK_CHAT } from '@/mocks/MOCK_CHAT';
->>>>>>> 85102bda
 import type { BusterChat } from '@/api/asset_interfaces/chat';
-import { MOCK_CHAT } from '@/mocks/MOCK_CHAT';
-import { updateChatToIChat } from './chat';
 
 describe('updateChatToIChat', () => {
   it('should correctly upgrade a chat with no messages', () => {
