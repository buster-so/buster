<<<<<<< HEAD
import { DEFAULT_CHART_CONFIG } from '@/api/asset_interfaces/metric';
import type { ColumnMetaData } from '@/api/asset_interfaces/metric';
=======
import { describe, it, expect } from 'vitest';
>>>>>>> 85102bda
import {
  createDefaultBarAndLineAxis,
  createDefaultPieAxis,
  createDefaultScatterAxis
} from './createDefaultAxis';

describe('createDefaultAxis', () => {
  describe('createDefaultBarAndLineAxis', () => {
    it('should create a default bar and line axis with date and number columns', () => {
      const columnsMetaData: ColumnMetaData[] = [
        {
          name: 'date_column',
          simple_type: 'date',
          min_value: '',
          max_value: '',
          unique_values: 5,
          type: 'date'
        },
        {
          name: 'number_column',
          simple_type: 'number',
          min_value: 0,
          max_value: 100,
          unique_values: 10,
          type: 'float'
        }
      ];

      const result = createDefaultBarAndLineAxis(columnsMetaData);

      expect(result).toEqual({
        ...DEFAULT_CHART_CONFIG.barAndLineAxis,
        x: ['date_column'],
        y: ['number_column']
      });
    });

    it('should create a default bar and line axis with string and number columns when no date column exists', () => {
      const columnsMetaData: ColumnMetaData[] = [
        {
          name: 'string_column',
          simple_type: 'text',
          min_value: '',
          max_value: '',
          unique_values: 5,
          type: 'text'
        },
        {
          name: 'number_column',
          simple_type: 'number',
          min_value: 0,
          max_value: 100,
          unique_values: 10,
          type: 'float'
        }
      ];

      const result = createDefaultBarAndLineAxis(columnsMetaData);

      expect(result).toEqual({
        ...DEFAULT_CHART_CONFIG.barAndLineAxis,
        x: ['string_column'],
        y: ['number_column']
      });
    });

    it('should create a default bar and line axis with empty arrays when no columns exist', () => {
      const columnsMetaData: ColumnMetaData[] = [];

      const result = createDefaultBarAndLineAxis(columnsMetaData);

      expect(result).toEqual({
        ...DEFAULT_CHART_CONFIG.barAndLineAxis,
        x: [],
        y: []
      });
    });

    it('should handle undefined columnsMetaData', () => {
      const result = createDefaultBarAndLineAxis(undefined);

      expect(result).toEqual({
        ...DEFAULT_CHART_CONFIG.barAndLineAxis,
        x: [],
        y: []
      });
    });
  });

  describe('createDefaultPieAxis', () => {
    it('should create a default pie axis with string and number columns', () => {
      const columnsMetaData: ColumnMetaData[] = [
        {
          name: 'string_column',
          simple_type: 'text',
          min_value: '',
          max_value: '',
          unique_values: 5,
          type: 'text'
        },
        {
          name: 'number_column',
          simple_type: 'number',
          min_value: 0,
          max_value: 100,
          unique_values: 10,
          type: 'float'
        }
      ];

      const result = createDefaultPieAxis(columnsMetaData);

      expect(result).toEqual({
        ...DEFAULT_CHART_CONFIG.pieChartAxis,
        x: ['string_column'],
        y: ['number_column']
      });
    });

    it('should create a default pie axis with date and number columns when no string column exists', () => {
      const columnsMetaData: ColumnMetaData[] = [
        {
          name: 'date_column',
          simple_type: 'date',
          min_value: '',
          max_value: '',
          unique_values: 5,
          type: 'date'
        },
        {
          name: 'number_column',
          simple_type: 'number',
          min_value: 0,
          max_value: 100,
          unique_values: 10,
          type: 'float'
        }
      ];

      const result = createDefaultPieAxis(columnsMetaData);

      expect(result).toEqual({
        ...DEFAULT_CHART_CONFIG.pieChartAxis,
        x: ['date_column'],
        y: ['number_column']
      });
    });

    it('should create a default pie axis with empty arrays when no columns exist', () => {
      const columnsMetaData: ColumnMetaData[] = [];

      const result = createDefaultPieAxis(columnsMetaData);

      expect(result).toEqual({
        ...DEFAULT_CHART_CONFIG.pieChartAxis,
        x: [],
        y: []
      });
    });

    it('should handle undefined columnsMetaData', () => {
      const result = createDefaultPieAxis(undefined);

      expect(result).toEqual({
        ...DEFAULT_CHART_CONFIG.pieChartAxis,
        x: [],
        y: []
      });
    });
  });

  describe('createDefaultScatterAxis', () => {
    it('should create a default scatter axis with two number columns', () => {
      const columnsMetaData: ColumnMetaData[] = [
        {
          name: 'number_column1',
          simple_type: 'number',
          min_value: 0,
          max_value: 100,
          unique_values: 10,
          type: 'float'
        },
        {
          name: 'number_column2',
          simple_type: 'number',
          min_value: 0,
          max_value: 100,
          unique_values: 10,
          type: 'float'
        }
      ];

      const result = createDefaultScatterAxis(columnsMetaData);

      expect(result).toEqual({
        ...DEFAULT_CHART_CONFIG.scatterAxis,
        x: ['number_column1'],
        y: ['number_column2']
      });
    });

    it('should create a default scatter axis with empty y array when only one number column exists', () => {
      const columnsMetaData: ColumnMetaData[] = [
        {
          name: 'number_column1',
          simple_type: 'number',
          min_value: 0,
          max_value: 100,
          unique_values: 10,
          type: 'float'
        },
        {
          name: 'string_column',
          simple_type: 'text',
          min_value: '',
          max_value: '',
          unique_values: 5,
          type: 'text'
        }
      ];

      const result = createDefaultScatterAxis(columnsMetaData);

      expect(result).toEqual({
        ...DEFAULT_CHART_CONFIG.scatterAxis,
        x: ['number_column1'],
        y: []
      });
    });

    it('should create a default scatter axis with empty arrays when no number columns exist', () => {
      const columnsMetaData: ColumnMetaData[] = [
        {
          name: 'string_column',
          simple_type: 'text',
          min_value: '',
          max_value: '',
          unique_values: 5,
          type: 'text'
        },
        {
          name: 'date_column',
          simple_type: 'date',
          min_value: '',
          max_value: '',
          unique_values: 5,
          type: 'date'
        }
      ];

      const result = createDefaultScatterAxis(columnsMetaData);

      expect(result).toEqual({
        ...DEFAULT_CHART_CONFIG.scatterAxis,
        x: [],
        y: []
      });
    });

    it('should handle undefined columnsMetaData', () => {
      const result = createDefaultScatterAxis(undefined);

      expect(result).toEqual({
        ...DEFAULT_CHART_CONFIG.scatterAxis,
        x: [],
        y: []
      });
    });
  });
});<|MERGE_RESOLUTION|>--- conflicted
+++ resolved
@@ -1,14 +1,11 @@
-<<<<<<< HEAD
-import { DEFAULT_CHART_CONFIG } from '@/api/asset_interfaces/metric';
-import type { ColumnMetaData } from '@/api/asset_interfaces/metric';
-=======
 import { describe, it, expect } from 'vitest';
->>>>>>> 85102bda
 import {
   createDefaultBarAndLineAxis,
   createDefaultPieAxis,
   createDefaultScatterAxis
 } from './createDefaultAxis';
+import { DEFAULT_CHART_CONFIG } from '@/api/asset_interfaces/metric';
+import type { ColumnMetaData } from '@/api/asset_interfaces/metric';
 
 describe('createDefaultAxis', () => {
   describe('createDefaultBarAndLineAxis', () => {
