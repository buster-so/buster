--- conflicted
+++ resolved
@@ -1,9 +1,5 @@
-<<<<<<< HEAD
-import type { ColumnMetaData, IColumnLabelFormat } from '@/api/asset_interfaces/metric';
-=======
 import { describe, it, expect } from 'vitest';
 import { type ColumnMetaData, type IColumnLabelFormat } from '@/api/asset_interfaces/metric';
->>>>>>> 85102bda
 import { createDefaultColumnLabelFormats } from './createDefaultColumnFormats';
 
 describe('createDefaultColumnFormats', () => {
