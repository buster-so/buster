--- conflicted
+++ resolved
@@ -1,9 +1,5 @@
-<<<<<<< HEAD
-import type { ColumnLabelFormat } from '@/api/asset_interfaces/metric';
-=======
 import { describe, it, expect } from 'vitest';
 import { ColumnLabelFormat } from '@/api/asset_interfaces/metric';
->>>>>>> 85102bda
 import { formatLabel } from './columnFormatter';
 
 describe('formatLabel', () => {
