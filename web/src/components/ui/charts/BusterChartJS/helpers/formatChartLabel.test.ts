<<<<<<< HEAD
=======
import { describe, it, expect } from 'vitest';
import { formatChartLabel } from './formatChartLabel';
>>>>>>> 85102bda
import type { BusterChartProps, IColumnLabelFormat } from '@/api/asset_interfaces/metric/charts';
import { formatChartLabel } from './formatChartLabel';

describe('formatChartLabel', () => {
  const columnLabelFormats = {
    month: {
      style: 'date',
      compactNumbers: false,
      columnType: 'date',
      displayName: '',
      numberSeparatorStyle: ',',
      minimumFractionDigits: 0,
      maximumFractionDigits: 2,
      currency: 'USD',
      convertNumberTo: null,
      dateFormat: 'MMM YYYY',
      useRelativeTime: false,
      isUTC: false,
      multiplier: 1,
      prefix: '',
      suffix: '',
      replaceMissingDataWith: null,
      makeLabelHumanReadable: true
    },
    recent_total: {
      style: 'currency',
      compactNumbers: false,
      columnType: 'number',
      displayName: '',
      numberSeparatorStyle: ',',
      minimumFractionDigits: 2,
      maximumFractionDigits: 2,
      currency: 'USD',
      convertNumberTo: null,
      dateFormat: 'auto',
      useRelativeTime: false,
      isUTC: false,
      multiplier: 1,
      prefix: '',
      suffix: '',
      replaceMissingDataWith: 0,
      makeLabelHumanReadable: true
    },
    percentage: {
      style: 'percent',
      compactNumbers: false,
      columnType: 'number',
      displayName: '',
      numberSeparatorStyle: ',',
      minimumFractionDigits: 1,
      maximumFractionDigits: 1,
      makeLabelHumanReadable: true
    },
    text_field: {
      style: 'string',
      compactNumbers: false,
      columnType: 'text',
      displayName: 'Custom Text',
      numberSeparatorStyle: ',',
      minimumFractionDigits: 0,
      maximumFractionDigits: 2,
      makeLabelHumanReadable: true
    },
    custom_field: {
      style: 'number',
      compactNumbers: true,
      columnType: 'number',
      displayName: 'Custom Display',
      numberSeparatorStyle: ',',
      minimumFractionDigits: 0,
      maximumFractionDigits: 1,
      prefix: '(',
      suffix: ')',
      makeLabelHumanReadable: true
    }
  } satisfies NonNullable<BusterChartProps['columnLabelFormats']>;

  it('should format a date label correctly', () => {
    const result = formatChartLabel('2024-03-14', 'month', columnLabelFormats);
    expect(result).toBe('2024-03-14');
  });

  it('should format a currency value correctly', () => {
    const result = formatChartLabel('1234.567', 'recent_total', columnLabelFormats);
    expect(result).toBe('1234.567');
  });

  it('should format a text field with human readable display name', () => {
    const result = formatChartLabel('some_field_name', 'text_field', columnLabelFormats);
    expect(result).toBe('Custom Text');
  });
});<|MERGE_RESOLUTION|>--- conflicted
+++ resolved
@@ -1,10 +1,6 @@
-<<<<<<< HEAD
-=======
 import { describe, it, expect } from 'vitest';
 import { formatChartLabel } from './formatChartLabel';
->>>>>>> 85102bda
 import type { BusterChartProps, IColumnLabelFormat } from '@/api/asset_interfaces/metric/charts';
-import { formatChartLabel } from './formatChartLabel';
 
 describe('formatChartLabel', () => {
   const columnLabelFormats = {
