--- conflicted
+++ resolved
@@ -24,22 +24,9 @@
 import { yAxisSimilar } from '../../../commonHelpers';
 import { DEFAULT_COLUMN_LABEL_FORMAT } from '@/api/asset_interfaces/metric';
 
-<<<<<<< HEAD
-export const useGoalLines = ({
-  goalLines,
-  selectedChartType,
-  columnLabelFormats,
-  yAxisKeys,
-  y2AxisKeys,
-  lineGroupType,
-  barGroupType,
-  barLayout
-}: {
-=======
 /** Interface for the useGoalLines hook parameters */
 interface UseGoalLinesParams {
   /** Array of goal line configurations */
->>>>>>> 6fe33694
   goalLines: GoalLine[];
   /** The type of chart being rendered */
   selectedChartType: ChartType;
@@ -51,11 +38,6 @@
   y2AxisKeys: string[] | undefined;
   /** Type of line grouping */
   lineGroupType: BusterChartConfigProps['lineGroupType'];
-<<<<<<< HEAD
-  barLayout: BusterChartConfigProps['barLayout'];
-  barGroupType: BusterChartConfigProps['barGroupType'];
-}): AnnotationPluginOptions['annotations'] => {
-=======
   /** Layout configuration for bar charts */
   barLayout: BusterChartConfigProps['barLayout'];
   /** Type of bar grouping */
@@ -82,7 +64,6 @@
    * Determines if the current chart configuration can support goal lines.
    * Goal lines are not supported for percentage stacked charts or when no y-axis keys are present.
    */
->>>>>>> 6fe33694
   const canSupportGoalLines = useMemo(() => {
     if (yAxisKeys.length === 0) {
       return false;
@@ -96,14 +77,11 @@
     return false;
   }, [selectedChartType, barGroupType, lineGroupType]);
 
-<<<<<<< HEAD
-=======
   /**
    * Determines the label format for goal lines based on the axis configurations.
    * If all axes use similar formats, uses the format of the first y-axis key.
    * Otherwise defaults to a standard number format.
    */
->>>>>>> 6fe33694
   const goalLineLabelFormat: ColumnLabelFormat = useMemo(() => {
     const allKeys = [...yAxisKeys, ...(y2AxisKeys || [])];
     const isSimilar = yAxisSimilar(allKeys, columnLabelFormats);
@@ -117,14 +95,11 @@
     };
   }, [columnLabelFormats, yAxisKeys, y2AxisKeys]);
 
-<<<<<<< HEAD
-=======
   /**
    * Determines which axis properties to use based on chart type and layout.
    * For horizontal bar charts, uses x-axis properties.
    * For all other charts, uses y-axis properties.
    */
->>>>>>> 6fe33694
   const { minKey, maxKey } = useMemo(() => {
     if (selectedChartType === 'bar' && barLayout === 'horizontal') {
       return { minKey: 'xMin', maxKey: 'xMax' } as const;
@@ -132,13 +107,10 @@
     return { minKey: 'yMin', maxKey: 'yMax' } as const;
   }, [selectedChartType, barLayout]);
 
-<<<<<<< HEAD
-=======
   /**
    * Generates the annotation configurations for each goal line.
    * Creates line annotations with custom styling, labels, and positioning.
    */
->>>>>>> 6fe33694
   const annotations: AnnotationPluginOptions['annotations'] = useMemo(() => {
     if (!canSupportGoalLines) {
       return [];
