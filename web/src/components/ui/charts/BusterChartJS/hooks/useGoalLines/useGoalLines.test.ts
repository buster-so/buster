--- conflicted
+++ resolved
@@ -1,18 +1,13 @@
-<<<<<<< HEAD
-import { DEFAULT_COLUMN_LABEL_FORMAT } from '@/api/asset_interfaces/metric';
-=======
 import { describe, it, expect } from 'vitest';
 import { renderHook } from '@testing-library/react';
 import { useGoalLines } from './useGoalLines';
->>>>>>> 85102bda
 import {
-  type BusterChartConfigProps,
-  type ChartType,
+  ChartType,
   ColumnLabelFormat,
-  type GoalLine
+  GoalLine,
+  BusterChartConfigProps
 } from '@/api/asset_interfaces/metric/charts';
-import { renderHook } from '@testing-library/react';
-import { useGoalLines } from './useGoalLines';
+import { DEFAULT_COLUMN_LABEL_FORMAT } from '@/api/asset_interfaces/metric';
 
 describe('useGoalLines', () => {
   const defaultParams = {
