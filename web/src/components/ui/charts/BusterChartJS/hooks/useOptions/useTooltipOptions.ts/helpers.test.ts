<<<<<<< HEAD
=======
import { describe, it, expect } from 'vitest';
import { getPercentage, percentageFormatter } from './helpers';
import type { Chart } from 'chart.js';
>>>>>>> 85102bda
import type { BusterChartProps } from '@/api/asset_interfaces/metric/charts';
import type { Chart } from 'chart.js';
import { getPercentage, percentageFormatter } from './helpers';

describe('getPercentage', () => {
  const mockChart = {
    data: {
      datasets: [
        {
          data: [200, 300],
          hidden: false,
          isTrendline: false
        }
      ]
    },
    $totalizer: {
      seriesTotals: [1000, 2000],
      stackTotals: [500]
    }
  } as unknown as Chart;

  const mockColumnLabelFormats: NonNullable<BusterChartProps['columnLabelFormats']> = {
    'test.field': {
      style: 'percent',
      columnType: 'number'
    }
  };

  it('should calculate series percentage when hasMultipleShownDatasets is false', () => {
    const result = getPercentage(
      200, // rawValue
      0, // dataIndex
      0, // datasetIndex
      mockColumnLabelFormats,
      mockChart,
      false, // hasMultipleShownDatasets
      undefined // percentageMode
    );

    // 200/1000 = 20%
    expect(result).toBe('20%');
  });

  it('should calculate stacked percentage when percentageMode is stacked', () => {
    const result = getPercentage(
      100, // rawValue
      0, // dataIndex
      0, // datasetIndex
      mockColumnLabelFormats,
      mockChart,
      false, // hasMultipleShownDatasets
      'stacked' // percentageMode
    );

    // 100/500 = 20%
    expect(result).toBe('20%');
  });

  it('should calculate stacked percentage when hasMultipleShownDatasets is true', () => {
    const result = getPercentage(
      100, // rawValue
      0, // dataIndex
      0, // datasetIndex
      mockColumnLabelFormats,
      mockChart,
      true, // hasMultipleShownDatasets
      undefined // percentageMode
    );

    // 100/500 = 20%
    expect(result).toBe('20%');
  });
});

describe('percentageFormatter', () => {
  it('should format percentage when column format is already percentage style', () => {
    const columnLabelFormats: NonNullable<BusterChartProps['columnLabelFormats']> = {
      'test.field': {
        style: 'percent',
        columnType: 'number'
      }
    };

    const result = percentageFormatter(
      25.5, // percentage value
      'test.field',
      columnLabelFormats
    );

    expect(result).toBe('25.5%');
  });

  it('should format percentage when column format is not percentage style', () => {
    const columnLabelFormats: NonNullable<BusterChartProps['columnLabelFormats']> = {
      'test.field': {
        style: 'number',
        columnType: 'number'
      }
    };

    const result = percentageFormatter(33.333, 'test.field', columnLabelFormats);

    expect(result).toBe('33.33%');
  });

  it('should handle nested field paths correctly', () => {
    const columnLabelFormats: NonNullable<BusterChartProps['columnLabelFormats']> = {
      field: {
        style: 'percent',
        columnType: 'number'
      }
    };

    const result = percentageFormatter(50, 'nested.field', columnLabelFormats);

    expect(result).toBe('50%');
  });
});<|MERGE_RESOLUTION|>--- conflicted
+++ resolved
@@ -1,12 +1,7 @@
-<<<<<<< HEAD
-=======
 import { describe, it, expect } from 'vitest';
 import { getPercentage, percentageFormatter } from './helpers';
 import type { Chart } from 'chart.js';
->>>>>>> 85102bda
 import type { BusterChartProps } from '@/api/asset_interfaces/metric/charts';
-import type { Chart } from 'chart.js';
-import { getPercentage, percentageFormatter } from './helpers';
 
 describe('getPercentage', () => {
   const mockChart = {
