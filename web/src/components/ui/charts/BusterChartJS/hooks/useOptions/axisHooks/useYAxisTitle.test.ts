<<<<<<< HEAD
import type { SimplifiedColumnType } from '@/api/asset_interfaces/metric';
import type { ChartEncodes, IColumnLabelFormat } from '@/api/asset_interfaces/metric/charts';
import { formatLabel } from '@/lib/columnFormatter';
=======
import { describe, it, expect, beforeEach, afterEach, vi } from 'vitest';
>>>>>>> 85102bda
import { renderHook } from '@testing-library/react';
import { AXIS_TITLE_SEPARATOR } from '../../../../commonHelpers/axisHelper';
import { truncateWithEllipsis } from '../../../../commonHelpers/titleHelpers';
import { useYAxisTitle } from './useYAxisTitle';

// Mock the dependencies
vi.mock('@/lib/columnFormatter', () => ({
  formatLabel: vi.fn()
}));

vi.mock('../../../../commonHelpers/titleHelpers', () => ({
  truncateWithEllipsis: vi.fn()
}));

describe('useYAxisTitle', () => {
  const defaultProps = {
    yAxis: ['value', 'count'],
    columnLabelFormats: {
      date: {
        columnType: 'date' as SimplifiedColumnType,
        style: 'date' as const
      },
      category: {
        columnType: 'string' as SimplifiedColumnType,
        style: 'string' as const
      },
      value: {
        columnType: 'number' as SimplifiedColumnType,
        style: 'number' as const
      },
      count: {
        columnType: 'number' as SimplifiedColumnType,
        style: 'number' as const
      }
    } as Record<string, IColumnLabelFormat>,
    isSupportedChartForAxisTitles: true,
    yAxisShowAxisTitle: true,
    yAxisAxisTitle: '',
    selectedAxis: {
      x: ['date', 'category'],
      y: ['value', 'count']
    } as ChartEncodes
  };

  beforeEach(() => {
    vi.clearAllMocks();
    // Default mock implementations
    (formatLabel as any).mockImplementation((value) => `formatted_${value}`);
    (truncateWithEllipsis as any).mockImplementation((text) => text);
  });

  it('should return empty string when chart type is not supported', () => {
    const props = {
      ...defaultProps,
      isSupportedChartForAxisTitles: false
    };

    const { result } = renderHook(() => useYAxisTitle(props));
    expect(result.current).toBe('');
    expect(formatLabel).not.toHaveBeenCalled();
    expect(truncateWithEllipsis).not.toHaveBeenCalled();
  });

  it('should return empty string when yAxisShowAxisTitle is false', () => {
    const props = {
      ...defaultProps,
      yAxisShowAxisTitle: false
    };

    const { result } = renderHook(() => useYAxisTitle(props));
    expect(result.current).toBe('');
    expect(formatLabel).not.toHaveBeenCalled();
    expect(truncateWithEllipsis).not.toHaveBeenCalled();
  });

  it('should use the provided yAxisAxisTitle when available', () => {
    const customTitle = 'Custom Y-Axis Title';
    const props = {
      ...defaultProps,
      yAxisAxisTitle: customTitle
    };

    (truncateWithEllipsis as any).mockReturnValue('Truncated Custom Title');

    const { result } = renderHook(() => useYAxisTitle(props));

    expect(truncateWithEllipsis).toHaveBeenCalledWith(customTitle);
    expect(result.current).toBe('Truncated Custom Title');
    expect(formatLabel).not.toHaveBeenCalled(); // Should not format labels when custom title is provided
  });

  it('should generate title from y-axis columns when no custom title is provided', () => {
    (formatLabel as any)
      .mockReturnValueOnce('Formatted Value')
      .mockReturnValueOnce('Formatted Count');

    (truncateWithEllipsis as any).mockReturnValue('Formatted Value | Formatted Count');

    // Modified props to ensure formatLabel is called
    const modifiedProps = {
      ...defaultProps,
      yAxisAxisTitle: null // Set to null instead of empty string to ensure formatLabel is called
    };

    const { result } = renderHook(() => useYAxisTitle(modifiedProps));

    // Should format each y-axis column
    expect(formatLabel).toHaveBeenCalledWith(
      'value',
      defaultProps.columnLabelFormats['value'],
      true
    );
    expect(formatLabel).toHaveBeenCalledWith(
      'count',
      defaultProps.columnLabelFormats['count'],
      true
    );

    // Should generate title with separator
    expect(truncateWithEllipsis).toHaveBeenCalledWith('Formatted Value | Formatted Count');
    expect(result.current).toBe('Formatted Value | Formatted Count');
  });

  it('should handle single y-axis column correctly', () => {
    const singleAxisProps = {
      ...defaultProps,
      yAxis: ['value'],
      selectedAxis: {
        x: ['date', 'category'],
        y: ['value']
      } as ChartEncodes,
      yAxisAxisTitle: null // Set to null instead of empty string to ensure formatLabel is called
    };

    (formatLabel as any).mockReturnValue('Formatted Value');
    (truncateWithEllipsis as any).mockReturnValue('Formatted Value');

    const { result } = renderHook(() => useYAxisTitle(singleAxisProps));

    expect(formatLabel).toHaveBeenCalledWith(
      'value',
      defaultProps.columnLabelFormats['value'],
      true
    );
    expect(truncateWithEllipsis).toHaveBeenCalledWith('Formatted Value');
    expect(result.current).toBe('Formatted Value');
  });

  it('should correctly memoize the result', () => {
    // Modified props to ensure formatLabel is called
    const modifiedProps = {
      ...defaultProps,
      yAxisAxisTitle: null // Set to null instead of empty string to ensure formatLabel is called
    };

    const { result, rerender } = renderHook(() => useYAxisTitle(modifiedProps));
    const initialResult = result.current;

    // Rerender with the same props
    rerender();

    // Result should be the same instance (memoized)
    expect(result.current).toBe(initialResult);

    // formatLabel and truncateWithEllipsis should only be called once for each y-axis item
    expect(formatLabel).toHaveBeenCalledTimes(2);
  });

  it('should update when dependencies change', () => {
    const { result, rerender } = renderHook((props) => useYAxisTitle(props), {
      initialProps: defaultProps
    });

    // Change a dependency
    const newProps = {
      ...defaultProps,
      yAxisAxisTitle: 'New Title'
    };

    (truncateWithEllipsis as any).mockReturnValue('Truncated New Title');

    rerender(newProps);

    // Result should update
    expect(result.current).toBe('Truncated New Title');
    expect(truncateWithEllipsis).toHaveBeenCalledWith('New Title');
  });

  it('should handle empty yAxis array', () => {
    const emptyAxisProps = {
      ...defaultProps,
      yAxis: [],
      selectedAxis: {
        x: ['date', 'category'],
        y: []
      } as ChartEncodes,
      yAxisAxisTitle: null
    };

    (truncateWithEllipsis as any).mockReturnValue('');

    const { result } = renderHook(() => useYAxisTitle(emptyAxisProps));

    expect(formatLabel).not.toHaveBeenCalled();
    expect(truncateWithEllipsis).toHaveBeenCalledWith('');
    expect(result.current).toBe('');
  });

  it('should correctly use selectedAxis.y property for formatting', () => {
    // Test case where yAxis array and selectedAxis.y are different
    const differentAxisProps = {
      ...defaultProps,
      yAxis: ['count'], // This is different from selectedAxis.y
      selectedAxis: {
        x: ['date'],
        y: ['value', 'count'] // This should be used for formatting
      } as ChartEncodes,
      yAxisAxisTitle: null
    };

    (formatLabel as any)
      .mockReturnValueOnce('Formatted Value')
      .mockReturnValueOnce('Formatted Count');

    (truncateWithEllipsis as any).mockReturnValue('Formatted Value | Formatted Count');

    const { result } = renderHook(() => useYAxisTitle(differentAxisProps));

    // Should use selectedAxis.y for formatting, not yAxis
    expect(formatLabel).toHaveBeenCalledWith(
      'value',
      defaultProps.columnLabelFormats['value'],
      true
    );
    expect(formatLabel).toHaveBeenCalledWith(
      'count',
      defaultProps.columnLabelFormats['count'],
      true
    );
    expect(truncateWithEllipsis).toHaveBeenCalledWith('Formatted Value | Formatted Count');
    expect(result.current).toBe('Formatted Value | Formatted Count');
  });
});<|MERGE_RESOLUTION|>--- conflicted
+++ resolved
@@ -1,14 +1,11 @@
-<<<<<<< HEAD
+import { describe, it, expect, beforeEach, afterEach, vi } from 'vitest';
+import { renderHook } from '@testing-library/react';
+import { useYAxisTitle } from './useYAxisTitle';
+import { AXIS_TITLE_SEPARATOR } from '../../../../commonHelpers/axisHelper';
+import { formatLabel } from '@/lib/columnFormatter';
+import { truncateWithEllipsis } from '../../../../commonHelpers/titleHelpers';
+import type { ChartEncodes, IColumnLabelFormat } from '@/api/asset_interfaces/metric/charts';
 import type { SimplifiedColumnType } from '@/api/asset_interfaces/metric';
-import type { ChartEncodes, IColumnLabelFormat } from '@/api/asset_interfaces/metric/charts';
-import { formatLabel } from '@/lib/columnFormatter';
-=======
-import { describe, it, expect, beforeEach, afterEach, vi } from 'vitest';
->>>>>>> 85102bda
-import { renderHook } from '@testing-library/react';
-import { AXIS_TITLE_SEPARATOR } from '../../../../commonHelpers/axisHelper';
-import { truncateWithEllipsis } from '../../../../commonHelpers/titleHelpers';
-import { useYAxisTitle } from './useYAxisTitle';
 
 // Mock the dependencies
 vi.mock('@/lib/columnFormatter', () => ({
