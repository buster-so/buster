<<<<<<< HEAD
import type { SimplifiedColumnType } from '@/api/asset_interfaces/metric';
import type { IColumnLabelFormat } from '@/api/asset_interfaces/metric/charts';
=======
import { describe, it, expect, beforeEach, afterEach, vi } from 'vitest';
import { renderHook } from '@testing-library/react';
import { useY2AxisTitle } from './useY2AxisTitle';
>>>>>>> 85102bda
import { formatLabel } from '@/lib/columnFormatter';
import { renderHook } from '@testing-library/react';
import { truncateWithEllipsis } from '../../../../commonHelpers/titleHelpers';
import { useY2AxisTitle } from './useY2AxisTitle';

// Mock the dependencies
vi.mock('@/lib/columnFormatter', () => ({
  formatLabel: vi.fn()
}));

vi.mock('../../../../commonHelpers/titleHelpers', () => ({
  truncateWithEllipsis: vi.fn()
}));

describe('useY2AxisTitle', () => {
  const defaultProps = {
    y2Axis: ['revenue', 'profit'],
    columnLabelFormats: {
      revenue: {
        columnType: 'number' as SimplifiedColumnType,
        style: 'currency' as const,
        currency: 'USD'
      },
      profit: {
        columnType: 'number' as SimplifiedColumnType,
        style: 'currency' as const,
        currency: 'USD'
      },
      count: {
        columnType: 'number' as SimplifiedColumnType,
        style: 'number' as const
      }
    } as Record<string, IColumnLabelFormat>,
    isSupportedChartForAxisTitles: true,
    y2AxisShowAxisTitle: true,
    y2AxisAxisTitle: ''
  };

  beforeEach(() => {
    vi.clearAllMocks();
    // Default mock implementations
    (formatLabel as any).mockImplementation((value) => `formatted_${value}`);
    (truncateWithEllipsis as any).mockImplementation((text) => text);
  });

  it('should return empty string when chart type is not supported', () => {
    const props = {
      ...defaultProps,
      isSupportedChartForAxisTitles: false
    };

    const { result } = renderHook(() => useY2AxisTitle(props));
    expect(result.current).toBe('');
    expect(formatLabel).not.toHaveBeenCalled();
    expect(truncateWithEllipsis).not.toHaveBeenCalled();
  });

  it('should return empty string when y2AxisShowAxisTitle is false', () => {
    const props = {
      ...defaultProps,
      y2AxisShowAxisTitle: false
    };

    const { result } = renderHook(() => useY2AxisTitle(props));
    expect(result.current).toBe('');
    expect(formatLabel).not.toHaveBeenCalled();
    expect(truncateWithEllipsis).not.toHaveBeenCalled();
  });

  it('should use the provided y2AxisAxisTitle when available', () => {
    const customTitle = 'Custom Y2-Axis Title';
    const props = {
      ...defaultProps,
      y2AxisAxisTitle: customTitle
    };

    (truncateWithEllipsis as any).mockReturnValue('Truncated Custom Title');

    const { result } = renderHook(() => useY2AxisTitle(props));

    expect(truncateWithEllipsis).toHaveBeenCalledWith(customTitle);
    expect(result.current).toBe('Truncated Custom Title');
    expect(formatLabel).not.toHaveBeenCalled(); // Should not format labels when custom title is provided
  });

  it('should generate title from y2-axis columns when no custom title is provided', () => {
    (formatLabel as any)
      .mockReturnValueOnce('Formatted Revenue')
      .mockReturnValueOnce('Formatted Profit');

    (truncateWithEllipsis as any).mockReturnValue('Formatted Revenue | Formatted Profit');

    // Set y2AxisAxisTitle to null to test the fallback behavior
    const props = {
      ...defaultProps,
      y2AxisAxisTitle: null
    };

    const { result } = renderHook(() => useY2AxisTitle(props));

    // Should format each y2-axis column
    expect(formatLabel).toHaveBeenCalledWith(
      'revenue',
      defaultProps.columnLabelFormats['revenue'],
      true
    );
    expect(formatLabel).toHaveBeenCalledWith(
      'profit',
      defaultProps.columnLabelFormats['profit'],
      true
    );

    // Should generate title with separator
    expect(truncateWithEllipsis).toHaveBeenCalledWith('Formatted Revenue | Formatted Profit');
    expect(result.current).toBe('Formatted Revenue | Formatted Profit');
  });

  it('should handle single y2-axis column correctly', () => {
    const singleAxisProps = {
      ...defaultProps,
      y2Axis: ['revenue'],
      y2AxisAxisTitle: null
    };

    (formatLabel as any).mockReturnValue('Formatted Revenue');
    (truncateWithEllipsis as any).mockReturnValue('Formatted Revenue');

    const { result } = renderHook(() => useY2AxisTitle(singleAxisProps));

    expect(formatLabel).toHaveBeenCalledWith(
      'revenue',
      defaultProps.columnLabelFormats['revenue'],
      true
    );
    expect(truncateWithEllipsis).toHaveBeenCalledWith('Formatted Revenue');
    expect(result.current).toBe('Formatted Revenue');
  });

  it('should correctly memoize the result', () => {
    // Set y2AxisAxisTitle to null to test the fallback behavior
    const props = {
      ...defaultProps,
      y2AxisAxisTitle: null
    };

    const { result, rerender } = renderHook(() => useY2AxisTitle(props));
    const initialResult = result.current;

    // Rerender with the same props
    rerender();

    // Result should be the same instance (memoized)
    expect(result.current).toBe(initialResult);

    // formatLabel and truncateWithEllipsis should only be called once per render
    expect(formatLabel).toHaveBeenCalledTimes(2); // Once for each y2-axis column
  });

  it('should update when dependencies change', () => {
    const { result, rerender } = renderHook((props) => useY2AxisTitle(props), {
      initialProps: defaultProps
    });

    // Change a dependency
    const newProps = {
      ...defaultProps,
      y2AxisAxisTitle: 'New Title'
    };

    (truncateWithEllipsis as any).mockReturnValue('Truncated New Title');

    rerender(newProps);

    // Result should update
    expect(result.current).toBe('Truncated New Title');
    expect(truncateWithEllipsis).toHaveBeenCalledWith('New Title');
  });

  it('should handle empty y2Axis array', () => {
    const emptyAxisProps = {
      ...defaultProps,
      y2Axis: [],
      y2AxisAxisTitle: null
    };

    (truncateWithEllipsis as any).mockReturnValue('');

    const { result } = renderHook(() => useY2AxisTitle(emptyAxisProps));

    expect(formatLabel).not.toHaveBeenCalled();
    expect(truncateWithEllipsis).toHaveBeenCalledWith('');
    expect(result.current).toBe('');
  });
});<|MERGE_RESOLUTION|>--- conflicted
+++ resolved
@@ -1,15 +1,10 @@
-<<<<<<< HEAD
-import type { SimplifiedColumnType } from '@/api/asset_interfaces/metric';
-import type { IColumnLabelFormat } from '@/api/asset_interfaces/metric/charts';
-=======
 import { describe, it, expect, beforeEach, afterEach, vi } from 'vitest';
 import { renderHook } from '@testing-library/react';
 import { useY2AxisTitle } from './useY2AxisTitle';
->>>>>>> 85102bda
 import { formatLabel } from '@/lib/columnFormatter';
-import { renderHook } from '@testing-library/react';
 import { truncateWithEllipsis } from '../../../../commonHelpers/titleHelpers';
-import { useY2AxisTitle } from './useY2AxisTitle';
+import type { IColumnLabelFormat } from '@/api/asset_interfaces/metric/charts';
+import type { SimplifiedColumnType } from '@/api/asset_interfaces/metric';
 
 // Mock the dependencies
 vi.mock('@/lib/columnFormatter', () => ({
