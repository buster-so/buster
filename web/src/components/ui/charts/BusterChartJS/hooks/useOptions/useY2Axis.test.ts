<<<<<<< HEAD
import { DEFAULT_COLUMN_LABEL_FORMAT } from '@/api/asset_interfaces/metric';
=======
import { describe, it, expect } from 'vitest';
import { renderHook } from '@testing-library/react';
import { useY2Axis } from './useY2Axis';
>>>>>>> 85102bda
import {
  ChartType,
  type ComboChartAxis,
  type IColumnLabelFormat
} from '@/api/asset_interfaces/metric/charts';
import { renderHook } from '@testing-library/react';
import { useY2Axis } from './useY2Axis';

describe('useY2Axis', () => {
  const defaultProps = {
    columnLabelFormats: {
      metric1: { ...DEFAULT_COLUMN_LABEL_FORMAT },
      metric2: { ...DEFAULT_COLUMN_LABEL_FORMAT }
    },
    selectedAxis: {
      x: ['date'],
      y: ['metric1'],
      y2: ['metric2']
    } as ComboChartAxis,
    selectedChartType: ChartType.Combo,
    y2AxisAxisTitle: 'Test Y2 Axis',
    y2AxisShowAxisTitle: true,
    y2AxisShowAxisLabel: true,
    y2AxisStartAxisAtZero: true,
    y2AxisScaleType: 'linear' as const
  };

  it('should return undefined display when chart type is not Combo', () => {
    const props = {
      ...defaultProps,
      selectedChartType: ChartType.Line
    };

    const { result } = renderHook(() => useY2Axis(props));
    expect(result.current).toEqual({ display: false });
  });

  it('should configure y2 axis correctly for Combo chart', () => {
    const { result } = renderHook(() => useY2Axis(defaultProps));

    expect(result.current).toMatchObject({
      position: 'right',
      display: true,
      title: {
        display: true,
        text: 'Test Y2 Axis'
      },
      grid: {
        drawOnChartArea: false
      }
    });
  });

  it('should set logarithmic scale when y2AxisScaleType is log', () => {
    const props = {
      ...defaultProps,
      y2AxisScaleType: 'log' as const
    };

    const { result } = renderHook(() => useY2Axis(props));
    expect(result.current?.type).toBe('logarithmic');
  });

  it('should hide axis when y2AxisShowAxisLabel is false', () => {
    const props = {
      ...defaultProps,
      y2AxisShowAxisLabel: false
    };

    const { result } = renderHook(() => useY2Axis(props));
    expect(result.current?.display).toBe(false);
  });

  it('should hide title when y2AxisShowAxisTitle is false', () => {
    const props = {
      ...defaultProps,
      y2AxisShowAxisTitle: false
    };

    const { result } = renderHook(() => useY2Axis(props));
    expect(result.current?.title?.display).toBe(false);
  });

  it('should respect y2AxisStartAxisAtZero setting', () => {
    const props = {
      ...defaultProps,
      y2AxisStartAxisAtZero: false
    };

    const { result } = renderHook(() => useY2Axis(props));
    const options = result.current;
    expect(options).toBeDefined();
  });

  it('should handle empty y2 axis array', () => {
    const props = {
      ...defaultProps,
      selectedAxis: {
        x: ['date'],
        y: ['metric1'],
        y2: []
      } as ComboChartAxis
    };

    const { result } = renderHook(() => useY2Axis(props));
    expect(result.current?.display).toBe(false);
  });

  it('should include tick callback function', () => {
    const { result } = renderHook(() => useY2Axis(defaultProps));
    expect(result.current?.ticks?.callback).toBeDefined();
    expect(result.current?.ticks?.autoSkip).toBe(true);
  });
});<|MERGE_RESOLUTION|>--- conflicted
+++ resolved
@@ -1,17 +1,12 @@
-<<<<<<< HEAD
-import { DEFAULT_COLUMN_LABEL_FORMAT } from '@/api/asset_interfaces/metric';
-=======
 import { describe, it, expect } from 'vitest';
 import { renderHook } from '@testing-library/react';
 import { useY2Axis } from './useY2Axis';
->>>>>>> 85102bda
 import {
   ChartType,
   type ComboChartAxis,
   type IColumnLabelFormat
 } from '@/api/asset_interfaces/metric/charts';
-import { renderHook } from '@testing-library/react';
-import { useY2Axis } from './useY2Axis';
+import { DEFAULT_COLUMN_LABEL_FORMAT } from '@/api/asset_interfaces/metric';
 
 describe('useY2Axis', () => {
   const defaultProps = {
