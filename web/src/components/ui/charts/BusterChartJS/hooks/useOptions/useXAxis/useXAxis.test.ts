import '../../../ChartJSTheme';

<<<<<<< HEAD
=======
import { renderHook } from '@testing-library/react';
import { describe, it, expect } from 'vitest';
import { useXAxis } from './useXAxis';
import { ChartType } from '@/api/asset_interfaces/metric/charts';
>>>>>>> 85102bda
import { DEFAULT_COLUMN_LABEL_FORMAT } from '@/api/asset_interfaces/metric';
import type { ColumnSettings, SimplifiedColumnType } from '@/api/asset_interfaces/metric';
import { ChartType } from '@/api/asset_interfaces/metric/charts';
import type { ChartEncodes } from '@/api/asset_interfaces/metric/charts';
import { renderHook } from '@testing-library/react';
import { useXAxis } from './useXAxis';

describe('useXAxis', () => {
  const defaultProps = {
    columnLabelFormats: {
      date_column: {
        ...DEFAULT_COLUMN_LABEL_FORMAT,
        columnType: 'date' as SimplifiedColumnType,
        style: 'date' as const
      },
      numeric_column: {
        ...DEFAULT_COLUMN_LABEL_FORMAT,
        columnType: 'number' as SimplifiedColumnType,
        style: 'number' as const
      },
      category_column: {
        ...DEFAULT_COLUMN_LABEL_FORMAT,
        columnType: 'text' as SimplifiedColumnType,
        style: 'string' as const
      }
    },
    selectedAxis: {
      x: ['category_column'],
      y: ['numeric_column']
    } as ChartEncodes,
    selectedChartType: ChartType.Bar,
    xAxisLabelRotation: 'auto' as const,
    xAxisShowAxisLabel: true,
    gridLines: true,
    xAxisShowAxisTitle: true,
    xAxisAxisTitle: 'X Axis Title',
    lineGroupType: null,
    barGroupType: 'group' as const,
    columnSettings: {},
    xAxisTimeInterval: undefined
  };

  it('should return undefined for pie charts', () => {
    const props = {
      ...defaultProps,
      selectedChartType: ChartType.Pie
    };

    const { result } = renderHook(() => useXAxis(props));
    expect(result.current).toBeUndefined();
  });

  it('should set time scale for line charts with date x-axis', () => {
    const props = {
      ...defaultProps,
      selectedChartType: ChartType.Line,
      selectedAxis: {
        x: ['date_column'],
        y: ['numeric_column']
      } as ChartEncodes
    };

    const { result } = renderHook(() => useXAxis(props));
    expect(result.current?.type).toBe('time');
  });

  it('should set category scale for bar charts', () => {
    const { result } = renderHook(() => useXAxis(defaultProps));
    expect(result.current?.type).toBe('category');
  });

  it('should handle axis title display', () => {
    const { result } = renderHook(() => useXAxis(defaultProps));
    expect(result.current?.title?.display).toBe(true);
    expect(result.current?.title?.text).toBe('X Axis Title');

    const propsWithoutTitle = {
      ...defaultProps,
      xAxisShowAxisTitle: false
    };
    const { result: resultWithoutTitle } = renderHook(() => useXAxis(propsWithoutTitle));
    expect(resultWithoutTitle.current?.title?.display).toBe(false);
  });

  it('should handle grid display for scatter charts', () => {
    const scatterProps = {
      ...defaultProps,
      selectedChartType: ChartType.Scatter
    };

    const { result } = renderHook(() => useXAxis(scatterProps));
    expect(result.current?.grid?.display).toBe(true);

    const noGridProps = {
      ...scatterProps,
      gridLines: false
    };
    const { result: resultNoGrid } = renderHook(() => useXAxis(noGridProps));
    expect(resultNoGrid.current?.grid?.display).toBe(false);
  });

  it('should handle custom time intervals', () => {
    const timeIntervalProps = {
      ...defaultProps,
      selectedChartType: ChartType.Line,
      selectedAxis: {
        x: ['date_column'],
        y: ['numeric_column']
      } as ChartEncodes,
      xAxisTimeInterval: 'month' as const
    };

    const { result } = renderHook(() => useXAxis(timeIntervalProps));
    expect(result.current?.type).toBe('time');
    // @ts-ignore - Chart.js types don't properly expose the time unit property
    expect(result.current?.ticks?.time?.unit).toBe('month');
  });

  it('should handle label rotation', () => {
    const rotationProps = {
      ...defaultProps,
      xAxisLabelRotation: 45 as const
    };

    const { result } = renderHook(() => useXAxis(rotationProps));
    expect(result.current?.ticks?.maxRotation).toBe(45);
    expect(result.current?.ticks?.minRotation).toBe(45);
  });

  it('should handle axis label visibility', () => {
    const hiddenLabelsProps = {
      ...defaultProps,
      xAxisShowAxisLabel: false
    };

    const { result } = renderHook(() => useXAxis(hiddenLabelsProps));
    expect(result.current?.ticks?.display).toBe(false);
  });

  it('should handle stacked bar charts configuration', () => {
    const stackedBarProps = {
      ...defaultProps,
      barGroupType: 'stack' as const
    };

    const { result } = renderHook(() => useXAxis(stackedBarProps));
    expect(result.current?.stacked).toBe(true);
  });

  it('should handle multiple x-axis columns', () => {
    const multipleXAxisProps = {
      ...defaultProps,
      selectedAxis: {
        x: ['category_column', 'numeric_column'],
        y: ['numeric_column']
      } as ChartEncodes
    };

    const { result } = renderHook(() => useXAxis(multipleXAxisProps));
    expect(result.current?.type).toBe('category');
    expect(result.current?.ticks).toBeDefined();
  });

  it('should apply correct time scale settings for date columns', () => {
    const dateAxisProps = {
      ...defaultProps,
      selectedChartType: ChartType.Line,
      selectedAxis: {
        x: ['date_column'],
        y: ['numeric_column']
      } as ChartEncodes
    };

    const { result } = renderHook(() => useXAxis(dateAxisProps));
    expect(result.current?.type).toBe('time');
    expect(typeof result.current?.ticks).toBe('object');
  });

  it('should handle custom column settings', () => {
    const customColumnProps = {
      ...defaultProps,
      columnSettings: {
        category_column: {
          aggregation: 'sum',
          format: 'number',
          precision: 2
        } as ColumnSettings
      }
    };

    const { result } = renderHook(() => useXAxis(customColumnProps));
    expect(result.current?.ticks).toBeDefined();
  });

  it('should handle auto rotation settings correctly', () => {
    const autoRotationProps = {
      ...defaultProps,
      xAxisLabelRotation: 'auto' as const
    };

    const { result } = renderHook(() => useXAxis(autoRotationProps));
    expect(result.current?.ticks).toBeDefined();
    expect(result.current?.ticks?.autoSkip).toBe(true);
  });

  it('should configure scatter plot with numeric x-axis correctly', () => {
    const scatterProps = {
      ...defaultProps,
      selectedChartType: ChartType.Scatter,
      selectedAxis: {
        x: ['numeric_column'],
        y: ['numeric_column']
      } as ChartEncodes
    };

    const { result } = renderHook(() => useXAxis(scatterProps));
    expect(result.current?.type).toBe('linear');
    expect(result.current?.grid?.display).toBe(true);
  });

  it('should handle zero degree rotation explicitly', () => {
    const zeroRotationProps = {
      ...defaultProps,
      xAxisLabelRotation: 0 as const
    };

    const { result } = renderHook(() => useXAxis(zeroRotationProps));
    expect(result.current?.ticks?.maxRotation).toBe(0);
    expect(result.current?.ticks?.minRotation).toBe(0);
  });

  it('should handle line chart with grouped data', () => {
    const lineGroupProps = {
      ...defaultProps,
      selectedChartType: ChartType.Line,
      lineGroupType: 'stack' as const,
      selectedAxis: {
        x: ['date_column'],
        y: ['numeric_column']
      } as ChartEncodes
    };

    const { result } = renderHook(() => useXAxis(lineGroupProps));
    expect(result.current?.type).toBe('time');
    expect(result.current?.ticks).toBeDefined();
  });

  it('should handle disabled grid lines', () => {
    const noGridProps = {
      ...defaultProps,
      gridLines: false
    };

    const { result } = renderHook(() => useXAxis(noGridProps));
    expect(result.current?.grid?.display).toBeFalsy();
  });

  it('should handle custom time interval with quarter setting', () => {
    const quarterIntervalProps = {
      ...defaultProps,
      selectedChartType: ChartType.Line,
      selectedAxis: {
        x: ['date_column'],
        y: ['numeric_column']
      } as ChartEncodes,
      xAxisTimeInterval: 'quarter' as const
    };

    const { result } = renderHook(() => useXAxis(quarterIntervalProps));
    expect(result.current?.type).toBe('time');
    expect(result.current?.ticks).toBeDefined();
  });

  it('should handle bar chart with no axis title', () => {
    const noTitleProps = {
      ...defaultProps,
      xAxisShowAxisTitle: false,
      xAxisAxisTitle: undefined
    };

    const { result } = renderHook(() => useXAxis(noTitleProps));
    expect(result.current?.title?.display).toBe(false);
    expect(result.current?.title?.text).toBe('');
  });

  it('should correctly set xAxisColumnFormats and firstXColumnLabelFormat', () => {
    // Test with default category column
    const { result } = renderHook(() => useXAxis(defaultProps));

    // Get the internal state to verify xAxisColumnFormats and firstXColumnLabelFormat
    // We need to access the useXAxis hook results
    expect(result.current).toBeDefined();

    // For scatter chart
    const scatterProps = {
      ...defaultProps,
      selectedChartType: ChartType.Scatter,
      selectedAxis: {
        x: ['numeric_column'],
        y: ['numeric_column']
      } as ChartEncodes
    };

    const { result: scatterResult } = renderHook(() => useXAxis(scatterProps));
    expect(scatterResult.current).toBeDefined();
    expect(scatterResult.current?.type).toBe('linear');

    // For multiple x-axis columns
    const multipleColumnsProps = {
      ...defaultProps,
      selectedAxis: {
        x: ['category_column', 'numeric_column'],
        y: ['numeric_column']
      } as ChartEncodes
    };

    const { result: multiResult } = renderHook(() => useXAxis(multipleColumnsProps));
    expect(multiResult.current).toBeDefined();
    expect(multiResult.current?.type).toBe('category');

    // For unsupported chart type (pie)
    const pieProps = {
      ...defaultProps,
      selectedChartType: ChartType.Pie
    };

    const { result: pieResult } = renderHook(() => useXAxis(pieProps));
    expect(pieResult.current).toBeUndefined();
  });

  it('should correctly handle firstXColumnLabelFormat for scatter chart', () => {
    // Specifically test the firstXColumnLabelFormat logic for scatter charts
    const scatterProps = {
      ...defaultProps,
      selectedChartType: ChartType.Scatter,
      selectedAxis: {
        x: ['numeric_column'],
        y: ['numeric_column']
      } as ChartEncodes
    };

    const { result } = renderHook(() => useXAxis(scatterProps));

    // Verify that scatter charts get proper formatting with minimumFractionDigits and maximumFractionDigits set to 0
    expect(result.current).toBeDefined();
    expect(result.current?.type).toBe('linear');

    // Test the tick callback formatting
    // We can't directly access the firstXColumnLabelFormat from outside the hook,
    // but we can test its effects through the tick callback behavior
    expect(result.current?.ticks?.callback).toBeDefined();

    // Verify custom column label formats are applied
    const customFormatProps = {
      ...scatterProps,
      columnLabelFormats: {
        ...defaultProps.columnLabelFormats,
        numeric_column: {
          ...DEFAULT_COLUMN_LABEL_FORMAT,
          columnType: 'number' as SimplifiedColumnType,
          style: 'number' as const,
          minimumFractionDigits: 3,
          maximumFractionDigits: 3
        }
      }
    };

    const { result: customResult } = renderHook(() => useXAxis(customFormatProps));
    expect(customResult.current).toBeDefined();
    expect(customResult.current?.type).toBe('linear');
  });

  it('should apply correct column formats for date columns with different formats', () => {
    // Test with custom date format
    const customDateFormatProps = {
      ...defaultProps,
      selectedChartType: ChartType.Line,
      selectedAxis: {
        x: ['date_column'],
        y: ['numeric_column']
      } as ChartEncodes,
      columnLabelFormats: {
        ...defaultProps.columnLabelFormats,
        date_column: {
          ...defaultProps.columnLabelFormats.date_column,
          dateFormat: 'YYYY-MM-DD'
        }
      }
    };

    const { result } = renderHook(() => useXAxis(customDateFormatProps));
    expect(result.current).toBeDefined();
    expect(result.current?.type).toBe('time');
    expect(result.current?.ticks?.callback).toBeDefined();

    // Test with auto date format
    const autoDateFormatProps = {
      ...customDateFormatProps,
      columnLabelFormats: {
        ...defaultProps.columnLabelFormats,
        date_column: {
          ...defaultProps.columnLabelFormats.date_column,
          dateFormat: 'auto'
        }
      }
    };

    const { result: autoResult } = renderHook(() => useXAxis(autoDateFormatProps));
    expect(autoResult.current).toBeDefined();
    expect(autoResult.current?.type).toBe('time');
    expect(autoResult.current?.ticks?.callback).toBeDefined();
  });
});<|MERGE_RESOLUTION|>--- conflicted
+++ resolved
@@ -1,17 +1,11 @@
 import '../../../ChartJSTheme';
 
-<<<<<<< HEAD
-=======
-import { renderHook } from '@testing-library/react';
-import { describe, it, expect } from 'vitest';
-import { useXAxis } from './useXAxis';
-import { ChartType } from '@/api/asset_interfaces/metric/charts';
->>>>>>> 85102bda
 import { DEFAULT_COLUMN_LABEL_FORMAT } from '@/api/asset_interfaces/metric';
 import type { ColumnSettings, SimplifiedColumnType } from '@/api/asset_interfaces/metric';
 import { ChartType } from '@/api/asset_interfaces/metric/charts';
 import type { ChartEncodes } from '@/api/asset_interfaces/metric/charts';
 import { renderHook } from '@testing-library/react';
+import { describe, it, expect } from 'vitest';
 import { useXAxis } from './useXAxis';
 
 describe('useXAxis', () => {
