<<<<<<< HEAD
=======
import { describe, it, expect, vi } from 'vitest';
import { lineBuilder, lineSeriesBuilder_labels } from './lineSeriesBuilder';
import {
  DEFAULT_COLUMN_LABEL_FORMAT,
  DEFAULT_COLUMN_SETTINGS
} from '@/api/asset_interfaces/metric/defaults';
import type { DatasetOption, DatasetOptionsWithTicks, KV } from '../../../chartHooks';
import { formatLabelForDataset, JOIN_CHARACTER } from '../../../commonHelpers';
import { addOpacityToColor, createDayjsDate, formatLabel } from '@/lib';
import { formatBarAndLineDataLabel } from '../../helpers';
>>>>>>> 85102bda
import type {
  BusterChartProps,
  ChartEncodes,
  ColumnSettings,
  IColumnLabelFormat,
  ScatterAxis
} from '@/api/asset_interfaces/metric';
import {
  DEFAULT_COLUMN_LABEL_FORMAT,
  DEFAULT_COLUMN_SETTINGS
} from '@/api/asset_interfaces/metric/defaults';
import { addOpacityToColor, createDayjsDate, formatLabel } from '@/lib';
import type { ChartDataset, LineControllerDatasetOptions, ScriptableContext } from 'chart.js';
import type { DatasetOption, DatasetOptionsWithTicks, KV } from '../../../chartHooks';
import { JOIN_CHARACTER, formatLabelForDataset } from '../../../commonHelpers';
import type { ChartProps } from '../../core';
import { formatBarAndLineDataLabel } from '../../helpers';
import { lineBuilder, lineSeriesBuilder_labels } from './lineSeriesBuilder';

// Use NonNullable utility type for potentially nullable map types
type ColumnLabelFormatMap = NonNullable<BusterChartProps['columnLabelFormats']>;
type ColumnSettingsMap = NonNullable<BusterChartProps['columnSettings']>;

// Mock dependencies
vi.mock('../../../commonHelpers', () => ({
  formatLabelForDataset: vi.fn((dataset) => dataset.label[0]?.value || dataset.dataKey),
  JOIN_CHARACTER: ' | '
}));

vi.mock('@/lib', () => ({
  addOpacityToColor: vi.fn((color, opacity) => `${color}-opacity-${opacity}`),
  createDayjsDate: vi.fn((dateString) => ({
    toDate: () => new Date(dateString)
  })),
  formatLabel: vi.fn((value) => `formatted-${value}`)
}));

vi.mock('../../helpers', () => ({
  formatBarAndLineDataLabel: vi.fn(
    (value, context, percentageMode, columnLabelFormat) =>
      `label-${value}-${percentageMode || 'none'}`
  )
}));

const mockContext = (
  value: number,
  dataIndex: number,
  datasetIndex: number,
  datasetData: any[],
  scaleType = 'linear',
  chartDatasets: any[] = [{ data: datasetData, hidden: false }]
) =>
  ({
    chart: {
      scales: { x: { type: scaleType } },
      ctx: {
        createLinearGradient: vi.fn(() => ({
          addColorStop: vi.fn()
        }))
      },
      height: 400,
      data: {
        datasets: chartDatasets
      }
    },
    dataIndex: dataIndex,
    datasetIndex: datasetIndex,
    dataset: { data: datasetData },
    value: value
  }) as unknown as ScriptableContext<'line'>;

describe('lineSeriesBuilder', () => {
  // We'll primarily test lineBuilder directly as lineSeriesBuilder is a simple map
  describe('lineBuilder', () => {
    const baseProps = {
      colors: ['#ff0000', '#00ff00', '#0000ff'],
      columnSettings: {
        metric1: {
          ...DEFAULT_COLUMN_SETTINGS,
          showDataLabels: true,
          lineType: 'smooth',
          lineWidth: 2,
          lineSymbolSize: 3,
          lineStyle: 'line'
        },
        metric2: {
          ...DEFAULT_COLUMN_SETTINGS,
          showDataLabels: false,
          lineType: 'normal',
          lineWidth: 1,
          lineSymbolSize: 4,
          lineStyle: 'area'
        } as ColumnSettings,
        metric3: {
          ...DEFAULT_COLUMN_SETTINGS,
          showDataLabels: true,
          lineType: 'step',
          lineWidth: 3,
          lineSymbolSize: 5,
          lineStyle: 'line',
          showDataLabelsAsPercentage: true
        }
      } as ColumnSettingsMap,
      columnLabelFormats: {
        metric1: {
          ...DEFAULT_COLUMN_LABEL_FORMAT,
          columnType: 'number',
          style: 'number'
        } as IColumnLabelFormat,
        metric2: {
          ...DEFAULT_COLUMN_LABEL_FORMAT,
          columnType: 'number',
          style: 'currency',
          currency: 'USD'
        } as IColumnLabelFormat,
        metric3: {
          ...DEFAULT_COLUMN_LABEL_FORMAT,
          columnType: 'number',
          style: 'percent'
        } as IColumnLabelFormat
      } as ColumnLabelFormatMap,
      xAxisKeys: ['category'] as ChartEncodes['x'],
      lineGroupType: undefined,
      index: 0,
      dataset: {
        id: 'm1',
        axisType: 'y' as const,
        dataKey: 'metric1',
        label: [{ key: 'label', value: 'Metric One' }] as KV[],
        data: [10, 20, 15],
        tooltipData: [
          [
            { key: 'label', value: 'point1' },
            { key: 'value', value: 10 }
          ],
          [
            { key: 'label', value: 'point2' },
            { key: 'value', value: 20 }
          ],
          [
            { key: 'label', value: 'point3' },
            { key: 'value', value: 15 }
          ]
        ]
      } as DatasetOption
    };

    it('should build a basic line series correctly', () => {
      const result = lineBuilder(baseProps);

      expect(result.type).toBe('line');
      expect(result.yAxisID).toBe('y');
      expect(result.label).toBe('Metric One');
      expect(result.fill).toBe(false);
      expect(result.tension).toBe(0.375);
      expect(result.stepped).toBe(false);
      expect(result.spanGaps).toBe(true);
      expect(result.yAxisKey).toBe('metric1');
      expect(result.borderWidth).toBe(2);
      expect(result.order).toBe(0);
      expect(result.data).toEqual([10, 20, 15]);
      expect(result.borderColor).toBe('#ff0000');
      expect(result.pointBackgroundColor).toBe('#ff0000-opacity-0.85');
      expect(result.pointBorderColor).toBe('#ff0000-opacity-1');
      expect(result.pointRadius).toBe(3);
      expect(result.pointHoverRadius).toBe(3);
      expect(result.pointBorderWidth).toBe(1.2);
      expect(result.pointHoverBorderWidth).toBe(1.65);
      expect(result.tooltipData).toEqual(baseProps.dataset.tooltipData);
      expect(result.xAxisKeys).toEqual(['category']);

      expect(result.datalabels?.display).toBeInstanceOf(Function);
      expect(result.datalabels?.formatter).toBeInstanceOf(Function);
      if (typeof result.datalabels?.formatter === 'function') {
        expect(result.datalabels.formatter(10, mockContext(10, 0, 0, baseProps.dataset.data))).toBe(
          'label-10-none'
        );
      }
      expect(result.datalabels?.anchor).toBe('end');
      expect(result.datalabels?.align).toBe('top');
    });

    it('should configure as an area chart when lineStyle is area', () => {
      const datasetMetric2: DatasetOption = {
        ...baseProps.dataset,
        id: 'm2',
        dataKey: 'metric2',
        label: [{ key: 'label', value: 'Metric Two' }]
      };
      const props = { ...baseProps, index: 1, dataset: datasetMetric2 };
      const result = lineBuilder(props);

      expect(result.yAxisKey).toBe('metric2');
      expect(result.label).toBe('Metric Two');
      expect(result.fill).toBe('-1');
      expect(result.tension).toBe(0);
      expect(result.borderColor).toBe('#00ff00');
      expect(result.backgroundColor).toBeInstanceOf(Function);
      expect(result.pointRadius).toBe(4);
      expect(result.pointHoverRadius).toBe(4);
      expect(result.datalabels?.display).toBe(false);
    });

    it('should configure as a stacked area chart when lineGroupType is percentage-stack', () => {
      const props = { ...baseProps, lineGroupType: 'percentage-stack' as const, index: 0 };
      const result = lineBuilder(props);

      expect(result.fill).toBe('origin');
      expect(result.backgroundColor).toBeInstanceOf(Function);
      expect(result.datalabels?.anchor).toBe('start');
      expect(result.datalabels?.align).toBe('bottom');
      if (typeof result.datalabels?.formatter === 'function') {
        const context = mockContext(10, 0, 0, baseProps.dataset.data);
        expect(result.datalabels.formatter(10, context)).toBe('label-10-stacked');
        expect(formatBarAndLineDataLabel).toHaveBeenCalledWith(
          10,
          context,
          'stacked',
          baseProps.columnLabelFormats.metric1
        );
      }
    });

    it('should configure datalabels for percentage display when showDataLabelsAsPercentage is true', () => {
      const datasetMetric3: DatasetOption = {
        ...baseProps.dataset,
        id: 'm3',
        dataKey: 'metric3',
        label: [{ key: 'label', value: 'Metric Three' }]
      };
      const props = { ...baseProps, index: 2, dataset: datasetMetric3 };
      const result = lineBuilder(props);

      expect(result.yAxisKey).toBe('metric3');
      expect(result.label).toBe('Metric Three');
      expect(result.tension).toBe(0);
      expect(result.stepped).toBe(true);
      expect(result.borderColor).toBe('#0000ff');
      expect(result.pointRadius).toBe(5);
      expect(result.pointHoverRadius).toBe(5);
      expect(result.datalabels?.color).toBe('white');
      if (typeof result.datalabels?.formatter === 'function') {
        const context = mockContext(15, 2, 0, baseProps.dataset.data);
        expect(result.datalabels.formatter(15, context)).toBe('label-15-data-label');
        expect(formatBarAndLineDataLabel).toHaveBeenCalledWith(
          15,
          context,
          'data-label',
          baseProps.columnLabelFormats.metric3
        );
      }
    });

    it('should hide last data label if x-axis scale type is time', () => {
      const props = { ...baseProps };
      const result = lineBuilder(props);
      const contextWithTimeScale = mockContext(15, 2, 0, props.dataset.data, 'time');
      const contextNotLast = mockContext(10, 0, 0, props.dataset.data, 'time');

      expect(result.datalabels?.display).toBeInstanceOf(Function);
      if (typeof result.datalabels?.display === 'function') {
        expect(result.datalabels.display(contextNotLast)).toBe('auto');
        expect(result.datalabels.display(contextWithTimeScale)).toBe(false);
      }
    });
  });

  describe('lineSeriesBuilder_labels', () => {
    const baseProps = {
      datasetOptions: {
        ticksKey: [
          { key: 'date', value: 'Date' },
          { key: 'category', value: 'Category' }
        ] as KV[],
        ticks: [
          ['2023-01-01', 'A'],
          ['2023-01-02', 'B'],
          ['2023-01-03', 'A']
        ],
        datasets: []
      } as DatasetOptionsWithTicks,
      columnLabelFormats: {
        date: {
          ...DEFAULT_COLUMN_LABEL_FORMAT,
          columnType: 'date',
          style: 'date'
        } as IColumnLabelFormat,
        category: {
          ...DEFAULT_COLUMN_LABEL_FORMAT,
          columnType: 'text',
          style: 'string'
        } as IColumnLabelFormat
      } as ColumnLabelFormatMap,
      columnSettings: {} as ColumnSettingsMap,
      sizeKey: [] as ScatterAxis['size'],
      trendlineSeries: [] as ChartDataset<'line'>[],
      colors: []
    };

    it('should create date labels correctly when specified', () => {
      const props = {
        ...baseProps,
        xAxisKeys: ['date'] as ChartEncodes['x'],
        datasetOptions: {
          ...baseProps.datasetOptions,
          ticks: [['2023-01-01'], ['2023-01-02'], ['2023-01-03']]
        }
      };
      const labels = lineSeriesBuilder_labels(props);
      expect(props.datasetOptions.ticks).toHaveLength(3);
      expect(labels).toHaveLength(3);
      expect(typeof labels[0]).not.toBe('string');
      expect(createDayjsDate).toHaveBeenCalledWith('2023-01-01');
      expect(createDayjsDate).toHaveBeenCalledWith('2023-01-02');
      expect(createDayjsDate).toHaveBeenCalledWith('2023-01-03');
    });

    it('should create combined string labels correctly', () => {
      const props = { ...baseProps, xAxisKeys: ['date', 'category'] as ChartEncodes['x'] };
      const labels = lineSeriesBuilder_labels(props);

      expect(labels).toHaveLength(3);
      expect(labels[0]).toBe('formatted-2023-01-01 | formatted-A');
      expect(labels[1]).toBe('formatted-2023-01-02 | formatted-B');
      expect(labels[2]).toBe('formatted-2023-01-03 | formatted-A');
      expect(formatLabel).toHaveBeenCalledWith('2023-01-01', props.columnLabelFormats.date);
      expect(formatLabel).toHaveBeenCalledWith('A', props.columnLabelFormats.category);
      expect(formatLabel).toHaveBeenCalledWith('B', props.columnLabelFormats.category);
    });

    it('should handle single non-date x-axis key', () => {
      const props = { ...baseProps, xAxisKeys: ['category'] as ChartEncodes['x'] };
      const labels = lineSeriesBuilder_labels(props);

      expect(labels).toHaveLength(3);
      expect(labels[0]).toBe('formatted-2023-01-01 | formatted-A');
      expect(labels[1]).toBe('formatted-2023-01-02 | formatted-B');
      expect(labels[2]).toBe('formatted-2023-01-03 | formatted-A');
      expect(formatLabel).toHaveBeenCalledWith('A', props.columnLabelFormats.category);
      expect(formatLabel).toHaveBeenCalledWith('B', props.columnLabelFormats.category);
      expect(formatLabel).toHaveBeenCalledWith('2023-01-01', props.columnLabelFormats.date);
    });
  });
});<|MERGE_RESOLUTION|>--- conflicted
+++ resolved
@@ -1,5 +1,3 @@
-<<<<<<< HEAD
-=======
 import { describe, it, expect, vi } from 'vitest';
 import { lineBuilder, lineSeriesBuilder_labels } from './lineSeriesBuilder';
 import {
@@ -10,25 +8,15 @@
 import { formatLabelForDataset, JOIN_CHARACTER } from '../../../commonHelpers';
 import { addOpacityToColor, createDayjsDate, formatLabel } from '@/lib';
 import { formatBarAndLineDataLabel } from '../../helpers';
->>>>>>> 85102bda
 import type {
   BusterChartProps,
   ChartEncodes,
-  ColumnSettings,
+  ScatterAxis,
   IColumnLabelFormat,
-  ScatterAxis
+  ColumnSettings
 } from '@/api/asset_interfaces/metric';
-import {
-  DEFAULT_COLUMN_LABEL_FORMAT,
-  DEFAULT_COLUMN_SETTINGS
-} from '@/api/asset_interfaces/metric/defaults';
-import { addOpacityToColor, createDayjsDate, formatLabel } from '@/lib';
-import type { ChartDataset, LineControllerDatasetOptions, ScriptableContext } from 'chart.js';
-import type { DatasetOption, DatasetOptionsWithTicks, KV } from '../../../chartHooks';
-import { JOIN_CHARACTER, formatLabelForDataset } from '../../../commonHelpers';
+import type { ScriptableContext, LineControllerDatasetOptions, ChartDataset } from 'chart.js';
 import type { ChartProps } from '../../core';
-import { formatBarAndLineDataLabel } from '../../helpers';
-import { lineBuilder, lineSeriesBuilder_labels } from './lineSeriesBuilder';
 
 // Use NonNullable utility type for potentially nullable map types
 type ColumnLabelFormatMap = NonNullable<BusterChartProps['columnLabelFormats']>;
@@ -60,7 +48,7 @@
   dataIndex: number,
   datasetIndex: number,
   datasetData: any[],
-  scaleType = 'linear',
+  scaleType: string = 'linear',
   chartDatasets: any[] = [{ data: datasetData, hidden: false }]
 ) =>
   ({
