<<<<<<< HEAD
=======
import { describe, it, expect, beforeEach, afterEach, vi } from 'vitest';
import { canSupportTrendlineRecord } from './canSupportTrendline';
import { isNumericColumnType } from '@/lib/messages';
>>>>>>> 85102bda
import { DEFAULT_COLUMN_LABEL_FORMAT } from '@/api/asset_interfaces/metric';
import type { BusterChartProps, Trendline } from '@/api/asset_interfaces/metric/charts';
import { isNumericColumnType } from '@/lib/messages';
import { canSupportTrendlineRecord } from './canSupportTrendline';

// Mock the isNumericColumnType function
vi.mock('@/lib/messages', () => ({
  isNumericColumnType: vi.fn()
}));

const mockedIsNumericColumnType = isNumericColumnType as anyedFunction<
  typeof isNumericColumnType
>;

describe('canSupportTrendlineRecord', () => {
  const trendlineTypes: Trendline['type'][] = [
    'linear_regression',
    'logarithmic_regression',
    'exponential_regression',
    'polynomial_regression',
    'min',
    'max',
    'median',
    'average'
  ];

  const columnId = 'test-column';
  const mockColumnLabelFormats: NonNullable<BusterChartProps['columnLabelFormats']> = {
    [columnId]: {
      columnType: 'number',
      style: 'number'
    }
  };

  beforeEach(() => {
    vi.clearAllMocks();
  });

  test.each(trendlineTypes)(
    'returns true when %s trendline has a numeric column type',
    (trendlineType) => {
      // Arrange
      mockedIsNumericColumnType.mockReturnValue(true);
      const trendline: Trendline = {
        type: trendlineType,
        columnId,
        show: true,
        showTrendlineLabel: true,
        trendlineLabel: 'Test Label'
      };

      // Act
      const result = canSupportTrendlineRecord[trendlineType](mockColumnLabelFormats, trendline);

      // Assert
      expect(result).toBe(true);
      expect(mockedIsNumericColumnType).toHaveBeenCalledWith('number');
    }
  );

  test.each(trendlineTypes)(
    'returns false when %s trendline has a non-numeric column type',
    (trendlineType) => {
      // Arrange
      mockedIsNumericColumnType.mockReturnValue(false);
      const trendline: Trendline = {
        type: trendlineType,
        columnId,
        show: true,
        showTrendlineLabel: true,
        trendlineLabel: 'Test Label'
      };

      // Act
      const result = canSupportTrendlineRecord[trendlineType](mockColumnLabelFormats, trendline);

      // Assert
      expect(result).toBe(false);
      expect(mockedIsNumericColumnType).toHaveBeenCalledWith('number');
    }
  );

  test.each(trendlineTypes)(
    'uses DEFAULT_COLUMN_LABEL_FORMAT when column format not provided for %s',
    (trendlineType) => {
      // Arrange
      mockedIsNumericColumnType.mockReturnValue(true);
      const trendline: Trendline = {
        type: trendlineType,
        columnId: 'non-existent',
        show: true,
        showTrendlineLabel: true,
        trendlineLabel: 'Test Label'
      };

      // Act
      const result = canSupportTrendlineRecord[trendlineType](mockColumnLabelFormats, trendline);

      // Assert
      expect(result).toBe(true);
      expect(mockedIsNumericColumnType).toHaveBeenCalledWith(
        DEFAULT_COLUMN_LABEL_FORMAT.columnType
      );
    }
  );
  it('confirms all trendline types are tested', () => {
    // This test ensures we've covered all trendline types in our tests
    const allTrendlineTypes = Object.keys(canSupportTrendlineRecord) as Trendline['type'][];
    expect(allTrendlineTypes.sort()).toEqual(trendlineTypes.sort());
  });
});<|MERGE_RESOLUTION|>--- conflicted
+++ resolved
@@ -1,13 +1,8 @@
-<<<<<<< HEAD
-=======
 import { describe, it, expect, beforeEach, afterEach, vi } from 'vitest';
 import { canSupportTrendlineRecord } from './canSupportTrendline';
 import { isNumericColumnType } from '@/lib/messages';
->>>>>>> 85102bda
 import { DEFAULT_COLUMN_LABEL_FORMAT } from '@/api/asset_interfaces/metric';
 import type { BusterChartProps, Trendline } from '@/api/asset_interfaces/metric/charts';
-import { isNumericColumnType } from '@/lib/messages';
-import { canSupportTrendlineRecord } from './canSupportTrendline';
 
 // Mock the isNumericColumnType function
 vi.mock('@/lib/messages', () => ({
