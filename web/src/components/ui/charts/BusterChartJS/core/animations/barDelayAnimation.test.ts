--- conflicted
+++ resolved
@@ -1,10 +1,6 @@
-<<<<<<< HEAD
-=======
 import { describe, it, expect } from 'vitest';
 import { barDelayAnimation } from './barDelayAnimation';
->>>>>>> 85102bda
 import type { Chart, ScriptableContext } from 'chart.js';
-import { barDelayAnimation } from './barDelayAnimation';
 
 describe('barDelayAnimation', () => {
   it('should calculate correct delay for regular bar chart', () => {
