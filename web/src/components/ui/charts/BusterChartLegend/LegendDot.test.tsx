<<<<<<< HEAD
import { ChartType } from '@/api/asset_interfaces/metric/charts';
import { fireEvent, render, screen } from '@testing-library/react';
=======
import { describe, it, expect, vi } from 'vitest';
>>>>>>> 85102bda
import React from 'react';
import { LegendItemDot } from './LegendDot';

describe('LegendItemDot', () => {
  const defaultProps = {
    color: '#FF0000',
    inactive: false,
    type: ChartType.Bar
  };

  it('renders with default props', () => {
    render(<LegendItemDot {...defaultProps} />);
    const dot = screen.getByTestId('legend-dot');
    expect(dot).toHaveStyle({ backgroundColor: '#FF0000' });
  });

  it('renders with different chart types', () => {
    const { rerender } = render(<LegendItemDot {...defaultProps} type={ChartType.Bar} />);
    expect(screen.getByTestId('legend-dot')).toHaveClass('rounded-sm');

    rerender(<LegendItemDot {...defaultProps} type={ChartType.Line} />);
    expect(screen.getByTestId('legend-dot')).toHaveClass('rounded-sm');

    rerender(<LegendItemDot {...defaultProps} type={ChartType.Scatter} />);
    expect(screen.getByTestId('legend-dot')).toHaveClass('rounded-full');
  });

  it('renders with different sizes', () => {
    const { rerender } = render(<LegendItemDot {...defaultProps} size="default" />);
    expect(screen.getByTestId('legend-dot-container')).toHaveClass('w-4.5');

    rerender(<LegendItemDot {...defaultProps} size="sm" />);
    expect(screen.getByTestId('legend-dot-container')).toHaveClass('w-2');
  });

  it('handles inactive state', () => {
    render(<LegendItemDot {...defaultProps} inactive={true} />);
    const dot = screen.getByTestId('legend-dot');
    expect(dot).not.toHaveStyle({ backgroundColor: '#FF0000' });
  });

  it('calls onFocusItem when clicked', () => {
    const onFocusItem = vi.fn();
    render(<LegendItemDot {...defaultProps} onFocusItem={onFocusItem} />);

    const dot = screen.getByTestId('legend-dot');
    fireEvent.click(dot);

    expect(onFocusItem).toHaveBeenCalledTimes(1);
  });

  it('shows focus target on hover when onFocusItem is provided', () => {
    const onFocusItem = vi.fn();
    render(<LegendItemDot {...defaultProps} onFocusItem={onFocusItem} />);

    const container = screen.getByTestId('legend-dot-container');
    fireEvent.mouseEnter(container);

    // The target icon should be visible on hover
    expect(screen.getByTestId('focus-target')).toBeInTheDocument();
  });

  it('does not show focus target when onFocusItem is not provided', () => {
    render(<LegendItemDot {...defaultProps} />);

    const container = screen.getByTestId('legend-dot-container');
    fireEvent.mouseEnter(container);

    // The target icon should not be present
    expect(screen.queryByTestId('focus-target')).not.toBeInTheDocument();
  });

  it('stops event propagation when clicked with onFocusItem', () => {
    const onFocusItem = vi.fn();
    const parentClick = vi.fn();

    render(
      <div onClick={parentClick}>
        <LegendItemDot {...defaultProps} onFocusItem={onFocusItem} />
      </div>
    );

    const dot = screen.getByTestId('legend-dot');
    fireEvent.click(dot);

    expect(onFocusItem).toHaveBeenCalledTimes(1);
    expect(parentClick).not.toHaveBeenCalled();
  });
});<|MERGE_RESOLUTION|>--- conflicted
+++ resolved
@@ -1,11 +1,8 @@
-<<<<<<< HEAD
+import { describe, it, expect, vi } from 'vitest';
+import React from 'react';
+import { render, screen, fireEvent } from '@testing-library/react';
+import { LegendItemDot } from './LegendDot';
 import { ChartType } from '@/api/asset_interfaces/metric/charts';
-import { fireEvent, render, screen } from '@testing-library/react';
-=======
-import { describe, it, expect, vi } from 'vitest';
->>>>>>> 85102bda
-import React from 'react';
-import { LegendItemDot } from './LegendDot';
 
 describe('LegendItemDot', () => {
   const defaultProps = {
