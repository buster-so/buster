<<<<<<< HEAD
import { ChartType } from '@/api/asset_interfaces/metric/charts';
import { renderToString } from 'react-dom/server';
import { LegendItem } from './LegendItem';
import { computeHiddenShowItems } from './helpers';
import type { BusterChartLegendItem } from './interfaces';
=======
import { describe, it, expect, beforeEach, afterEach, vi } from 'vitest';
import { computeHiddenShowItems } from './helpers';
import { BusterChartLegendItem } from './interfaces';
import { renderToString } from 'react-dom/server';
import { LegendItem } from './LegendItem';
import React from 'react';
import { ChartType } from '@/api/asset_interfaces/metric/charts';
>>>>>>> 85102bda

// Mock the DOM elements and methods
const mockGetBoundingClientRect = vi.fn();
const mockCreateElement = vi.fn();
const mockAppendChild = vi.fn();
const mockRemoveChild = vi.fn();

// Mock renderToString to return a predictable width
vi.mock('react-dom/server', () => ({
  renderToString: vi.fn(() => '<div style="width: 100px">Mock Item</div>')
}));

describe('computeHiddenShowItems', () => {
  beforeEach(() => {
    // Reset all mocks before each test
    vi.clearAllMocks();

    // Setup DOM mocks
    mockGetBoundingClientRect.mockReturnValue({ width: 100 });
    mockCreateElement.mockReturnValue({
      style: {},
      getBoundingClientRect: mockGetBoundingClientRect,
      innerHTML: ''
    });

    // Mock document methods
    document.createElement = mockCreateElement;
    document.body.appendChild = mockAppendChild;
    document.body.removeChild = mockRemoveChild;
  });

  it('should return empty arrays when width is 0', () => {
    const result = computeHiddenShowItems([], 0);
    expect(result).toEqual({
      shownItems: [],
      hiddenItems: []
    });
  });

  it('should return empty arrays when legendItems is empty', () => {
    const result = computeHiddenShowItems([], 100);
    expect(result).toEqual({
      shownItems: [],
      hiddenItems: []
    });
  });

  it('should return empty arrays when legendItems is null', () => {
    const result = computeHiddenShowItems(null as any, 100);
    expect(result).toEqual({
      shownItems: [],
      hiddenItems: []
    });
  });

  it('should show all items when container is wide enough', () => {
    const items: BusterChartLegendItem[] = [
      {
        color: '#000',
        inactive: false,
        type: ChartType.Line,
        formattedName: 'Item 1',
        id: '1',
        data: [],
        yAxisKey: 'y1'
      },
      {
        color: '#fff',
        inactive: false,
        type: ChartType.Line,
        formattedName: 'Item 2',
        id: '2',
        data: [],
        yAxisKey: 'y2'
      }
    ];

    // Container width is enough for both items (100px each + 8px spacing)
    const result = computeHiddenShowItems(items, 300);

    expect(result.shownItems).toHaveLength(2);
    expect(result.hiddenItems).toHaveLength(0);
    expect(result.shownItems).toEqual(items);
  });

  it('should hide items that exceed container width', () => {
    const items: BusterChartLegendItem[] = [
      {
        color: '#000',
        inactive: false,
        type: ChartType.Line,
        formattedName: 'Item 1',
        id: '1',
        data: [],
        yAxisKey: 'y1'
      },
      {
        color: '#fff',
        inactive: false,
        type: ChartType.Line,
        formattedName: 'Item 2',
        id: '2',
        data: [],
        yAxisKey: 'y2'
      },
      {
        color: '#ccc',
        inactive: false,
        type: ChartType.Line,
        formattedName: 'Item 3',
        id: '3',
        data: [],
        yAxisKey: 'y3'
      }
    ];

    // Container width only fits one item (100px) plus overflow width (79px)
    const result = computeHiddenShowItems(items, 200);

    expect(result.shownItems).toHaveLength(1);
    expect(result.hiddenItems).toHaveLength(2);
    expect(result.shownItems[0]).toEqual(items[0]);
    expect(result.hiddenItems).toEqual([items[1], items[2]]);
  });

  it('should properly handle spacing between items', () => {
    const items: BusterChartLegendItem[] = [
      {
        color: '#000',
        inactive: false,
        type: ChartType.Line,
        formattedName: 'Item 1',
        id: '1',
        data: [],
        yAxisKey: 'y1'
      },
      {
        color: '#fff',
        inactive: false,
        type: ChartType.Line,
        formattedName: 'Item 2',
        id: '2',
        data: [],
        yAxisKey: 'y2'
      }
    ];

    // Container width fits both items (100px each) plus spacing (8px) plus overflow (79px)
    const result = computeHiddenShowItems(items, 287);

    expect(result.shownItems).toHaveLength(2);
    expect(result.hiddenItems).toHaveLength(0);
  });

  it('should clean up DOM elements after computation', () => {
    const items: BusterChartLegendItem[] = [
      {
        color: '#000',
        inactive: false,
        type: ChartType.Line,
        formattedName: 'Item 1',
        id: '1',
        data: [],
        yAxisKey: 'y1'
      }
    ];

    computeHiddenShowItems(items, 200);

    expect(mockAppendChild).toHaveBeenCalledTimes(1);
    expect(mockRemoveChild).toHaveBeenCalledTimes(1);
  });
});<|MERGE_RESOLUTION|>--- conflicted
+++ resolved
@@ -1,10 +1,3 @@
-<<<<<<< HEAD
-import { ChartType } from '@/api/asset_interfaces/metric/charts';
-import { renderToString } from 'react-dom/server';
-import { LegendItem } from './LegendItem';
-import { computeHiddenShowItems } from './helpers';
-import type { BusterChartLegendItem } from './interfaces';
-=======
 import { describe, it, expect, beforeEach, afterEach, vi } from 'vitest';
 import { computeHiddenShowItems } from './helpers';
 import { BusterChartLegendItem } from './interfaces';
@@ -12,7 +5,6 @@
 import { LegendItem } from './LegendItem';
 import React from 'react';
 import { ChartType } from '@/api/asset_interfaces/metric/charts';
->>>>>>> 85102bda
 
 // Mock the DOM elements and methods
 const mockGetBoundingClientRect = vi.fn();
