<<<<<<< HEAD
import { ChartType } from '@/api/asset_interfaces/metric/charts/enum';
=======
import { describe, it, expect } from 'vitest';
>>>>>>> 85102bda
import { renderHook } from '@testing-library/react';
import { act } from 'react';
import type { BusterChartLegendItem } from './interfaces';
import { useBusterChartLegend } from './useBusterChartLegend';

describe('useBusterChartLegend', () => {
  const defaultProps = {
    selectedChartType: ChartType.Line,
    showLegendProp: true,
    loading: false,
    lineGroupType: 'percentage-stack' as const,
    barGroupType: 'percentage-stack' as const,
    selectedAxis: {
      x: ['timestamp'],
      y: ['value1', 'value2'],
      y2: ['value3']
    }
  };

  it('should initialize with default values', () => {
    const { result } = renderHook(() => useBusterChartLegend(defaultProps));

    expect(result.current.inactiveDatasets).toEqual({});
    expect(result.current.legendItems).toEqual([]);
    expect(result.current.renderLegend).toBe(true);
    expect(result.current.isStackPercentage).toBe(true);
    expect(result.current.showLegend).toBe(true);
    expect(result.current.allYAxisColumnNames).toEqual(['value1', 'value2', 'value3']);
  });

  it('should not render legend for metric chart type', () => {
    const props = {
      ...defaultProps,
      selectedChartType: ChartType.Metric
    };

    const { result } = renderHook(() => useBusterChartLegend(props));
    expect(result.current.renderLegend).toBe(false);
  });

  it('should detect percentage stack type for line chart', () => {
    const props = {
      ...defaultProps,
      lineGroupType: 'percentage-stack' as const
    };

    const { result } = renderHook(() => useBusterChartLegend(props));
    expect(result.current.isStackPercentage).toBe(true);
  });

  it('should detect percentage stack type for bar chart', () => {
    const props = {
      ...defaultProps,
      selectedChartType: ChartType.Bar,
      barGroupType: 'percentage-stack' as const
    };

    const { result } = renderHook(() => useBusterChartLegend(props));
    expect(result.current.isStackPercentage).toBe(true);
  });

  it('should update inactiveDatasets', () => {
    const { result } = renderHook(() => useBusterChartLegend(defaultProps));

    act(() => {
      result.current.setInactiveDatasets({ value1: true });
    });

    expect(result.current.inactiveDatasets).toEqual({ value1: true });
  });

  it('should update legendItems', () => {
    const { result } = renderHook(() => useBusterChartLegend(defaultProps));
    const newLegendItems: BusterChartLegendItem[] = [
      {
        color: '#000',
        inactive: false,
        type: ChartType.Line,
        data: [1, 2, 3],
        formattedName: 'Test Series',
        id: 'test-1',
        yAxisKey: 'y',
        serieName: 'Test'
      }
    ];

    act(() => {
      result.current.setLegendItems(newLegendItems);
    });

    expect(result.current.legendItems).toEqual(newLegendItems);
  });

  it('should reset inactiveDatasets when axis changes', () => {
    const { result, rerender } = renderHook((props) => useBusterChartLegend(props), {
      initialProps: defaultProps
    });

    act(() => {
      result.current.setInactiveDatasets({ value1: true });
    });

    const newProps = {
      ...defaultProps,
      selectedAxis: {
        ...defaultProps.selectedAxis,
        y: ['newValue1', 'newValue2']
      }
    };

    rerender(newProps);

    expect(result.current.inactiveDatasets).toEqual({});
  });
});<|MERGE_RESOLUTION|>--- conflicted
+++ resolved
@@ -1,12 +1,9 @@
-<<<<<<< HEAD
-import { ChartType } from '@/api/asset_interfaces/metric/charts/enum';
-=======
 import { describe, it, expect } from 'vitest';
->>>>>>> 85102bda
 import { renderHook } from '@testing-library/react';
 import { act } from 'react';
-import type { BusterChartLegendItem } from './interfaces';
 import { useBusterChartLegend } from './useBusterChartLegend';
+import { ChartType } from '@/api/asset_interfaces/metric/charts/enum';
+import { BusterChartLegendItem } from './interfaces';
 
 describe('useBusterChartLegend', () => {
   const defaultProps = {
