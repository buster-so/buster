<<<<<<< HEAD
import type { BusterChartProps } from '@/api/asset_interfaces/metric/charts';
=======
import { describe, it, expect } from 'vitest';
>>>>>>> 85102bda
import { renderHook } from '@testing-library/react';
import { useLegendAutoShow } from './useLegendAutoShow';

type ChartType = BusterChartProps['selectedChartType'];

describe('useLegendAutoShow', () => {
  const defaultProps = {
    selectedChartType: 'line' as ChartType,
    showLegendProp: undefined,
    categoryAxisColumnNames: undefined,
    allYAxisColumnNames: [] as string[]
  };

  it('should return false for unsupported chart types', () => {
    const { result } = renderHook(() =>
      useLegendAutoShow({
        ...defaultProps,
        selectedChartType: 'metric' as ChartType
      })
    );
    expect(result.current).toBe(false);

    const { result: tableResult } = renderHook(() =>
      useLegendAutoShow({
        ...defaultProps,
        selectedChartType: 'table' as ChartType
      })
    );
    expect(tableResult.current).toBe(false);
  });

  it('should respect showLegendProp when it is explicitly set', () => {
    const { result: trueResult } = renderHook(() =>
      useLegendAutoShow({
        ...defaultProps,
        showLegendProp: true
      })
    );
    expect(trueResult.current).toBe(true);

    const { result: falseResult } = renderHook(() =>
      useLegendAutoShow({
        ...defaultProps,
        showLegendProp: false
      })
    );
    expect(falseResult.current).toBe(false);
  });

  it('should show legend for scatter charts with axis data', () => {
    const { result } = renderHook(() =>
      useLegendAutoShow({
        ...defaultProps,
        selectedChartType: 'scatter' as ChartType,
        categoryAxisColumnNames: ['category1'],
        allYAxisColumnNames: ['y1']
      })
    );
    expect(result.current).toBe(true);
  });

  it('should show legend when multiple Y axis columns exist', () => {
    const { result } = renderHook(() =>
      useLegendAutoShow({
        ...defaultProps,
        allYAxisColumnNames: ['y1', 'y2']
      })
    );
    expect(result.current).toBe(true);
  });

  it('should show legend for pie charts', () => {
    const { result } = renderHook(() =>
      useLegendAutoShow({
        ...defaultProps,
        selectedChartType: 'pie' as ChartType
      })
    );
    expect(result.current).toBe(true);
  });

  it('should show legend for combo charts', () => {
    const { result } = renderHook(() =>
      useLegendAutoShow({
        ...defaultProps,
        selectedChartType: 'combo' as ChartType
      })
    );
    expect(result.current).toBe(true);
  });

  it('should show legend when category axis columns exist', () => {
    const { result } = renderHook(() =>
      useLegendAutoShow({
        ...defaultProps,
        categoryAxisColumnNames: ['category1']
      })
    );
    expect(result.current).toBe(true);
  });

  it('should not show legend by default when no category axis columns exist', () => {
    const { result } = renderHook(() =>
      useLegendAutoShow({
        ...defaultProps,
        categoryAxisColumnNames: []
      })
    );
    expect(result.current).toBe(false);
  });
});<|MERGE_RESOLUTION|>--- conflicted
+++ resolved
@@ -1,10 +1,7 @@
-<<<<<<< HEAD
-import type { BusterChartProps } from '@/api/asset_interfaces/metric/charts';
-=======
 import { describe, it, expect } from 'vitest';
->>>>>>> 85102bda
 import { renderHook } from '@testing-library/react';
 import { useLegendAutoShow } from './useLegendAutoShow';
+import type { BusterChartProps } from '@/api/asset_interfaces/metric/charts';
 
 type ChartType = BusterChartProps['selectedChartType'];
 
