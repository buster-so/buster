import { renderToString } from 'react-dom/server';
<<<<<<< HEAD
import { LegendItem } from './LegendItem';
import type { BusterChartLegendItem } from './interfaces';
=======
import React from 'react';
>>>>>>> 85102bda

const WIDTH_OF_OVERFLOW = 79;

export const computeHiddenShowItems = (legendItems: BusterChartLegendItem[], width: number) => {
  if (width === 0 || !legendItems || legendItems.length === 0) {
    return {
      shownItems: [],
      hiddenItems: []
    };
  }

  let itemsWidth = 0;
  const containerWidth = width - WIDTH_OF_OVERFLOW;
  const measurementDiv = document.createElement('div');
  measurementDiv.style.position = 'absolute';
  measurementDiv.style.opacity = '0';
  measurementDiv.style.pointerEvents = 'none';
  measurementDiv.style.top = '0';
  measurementDiv.style.left = '0';

  document.body.appendChild(measurementDiv);

  const shownItems = legendItems.reduce<BusterChartLegendItem[]>((acc, item, index) => {
    const html = renderToString(<LegendItem item={item} />);
    measurementDiv.innerHTML = html;

    const itemWidth = measurementDiv.getBoundingClientRect().width;
    const spacing = index !== 0 ? 8 : 0;
    itemsWidth += itemWidth + spacing;

    if (itemsWidth <= containerWidth) {
      acc.push(item);
    }
    return acc;
  }, []);

  document.body.removeChild(measurementDiv);

  const hiddenItems = legendItems?.filter((item) => !shownItems.includes(item));

  return { shownItems, hiddenItems };
};<|MERGE_RESOLUTION|>--- conflicted
+++ resolved
@@ -1,10 +1,7 @@
+import { BusterChartLegendItem } from './interfaces';
+import { LegendItem } from './LegendItem';
 import { renderToString } from 'react-dom/server';
-<<<<<<< HEAD
-import { LegendItem } from './LegendItem';
-import type { BusterChartLegendItem } from './interfaces';
-=======
 import React from 'react';
->>>>>>> 85102bda
 
 const WIDTH_OF_OVERFLOW = 79;
 
