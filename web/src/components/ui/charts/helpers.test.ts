<<<<<<< HEAD
import { type ChartEncodes, ChartType } from '@/api/asset_interfaces/metric/charts';
=======
import { describe, it, expect } from 'vitest';
>>>>>>> 85102bda
import { doesChartHaveValidAxis } from './helpers';

describe('doesChartHaveValidAxis', () => {
  it('should return true when isTable is true regardless of other parameters', () => {
    expect(
      doesChartHaveValidAxis({
        selectedChartType: ChartType.Line,
        selectedAxis: undefined,
        isTable: true
      })
    ).toBe(true);
  });

  it('should return true for Metric chart type regardless of axes', () => {
    expect(
      doesChartHaveValidAxis({
        selectedChartType: ChartType.Metric,
        selectedAxis: {} as ChartEncodes,
        isTable: false
      })
    ).toBe(true);
  });

  it('should return true for Table chart type regardless of axes', () => {
    expect(
      doesChartHaveValidAxis({
        selectedChartType: ChartType.Table,
        selectedAxis: {} as ChartEncodes,
        isTable: false
      })
    ).toBe(true);
  });

  it('should return false for Line chart when x and y axes are empty', () => {
    const emptyAxis: ChartEncodes = { x: [], y: [] };
    expect(
      doesChartHaveValidAxis({
        selectedChartType: ChartType.Line,
        selectedAxis: emptyAxis,
        isTable: false
      })
    ).toBe(false);
  });

  it('should return false for Line chart when x axis is empty', () => {
    const axisWithEmptyX: ChartEncodes = { x: [], y: ['value'] };
    expect(
      doesChartHaveValidAxis({
        selectedChartType: ChartType.Line,
        selectedAxis: axisWithEmptyX,
        isTable: false
      })
    ).toBe(false);
  });

  it('should return false for Line chart when y axis is empty', () => {
    const axisWithEmptyY: ChartEncodes = { x: ['time'], y: [] };
    expect(
      doesChartHaveValidAxis({
        selectedChartType: ChartType.Line,
        selectedAxis: axisWithEmptyY,
        isTable: false
      })
    ).toBe(false);
  });

  it('should return true for Line chart when both x and y axes have values', () => {
    const validAxis: ChartEncodes = { x: ['time'], y: ['value'] };
    expect(
      doesChartHaveValidAxis({
        selectedChartType: ChartType.Line,
        selectedAxis: validAxis,
        isTable: false
      })
    ).toBe(true);
  });

  it('should return true for Bar chart when both x and y axes have values', () => {
    const validAxis: ChartEncodes = { x: ['category'], y: ['count'] };
    expect(
      doesChartHaveValidAxis({
        selectedChartType: ChartType.Bar,
        selectedAxis: validAxis,
        isTable: false
      })
    ).toBe(true);
  });

  it('should return true for Scatter chart when both x and y axes have values', () => {
    const validAxis: ChartEncodes = { x: ['width'], y: ['height'] };
    expect(
      doesChartHaveValidAxis({
        selectedChartType: ChartType.Scatter,
        selectedAxis: validAxis,
        isTable: false
      })
    ).toBe(true);
  });

  it('should return true for Pie chart when both x and y axes have values', () => {
    const validAxis: ChartEncodes = { x: ['label'], y: ['value'] };
    expect(
      doesChartHaveValidAxis({
        selectedChartType: ChartType.Pie,
        selectedAxis: validAxis,
        isTable: false
      })
    ).toBe(true);
  });

  it('should return true for Combo chart when both x and y axes have values', () => {
    const validAxis: ChartEncodes = { x: ['date'], y: ['value1', 'value2'] };
    expect(
      doesChartHaveValidAxis({
        selectedChartType: ChartType.Combo,
        selectedAxis: validAxis,
        isTable: false
      })
    ).toBe(true);
  });
});<|MERGE_RESOLUTION|>--- conflicted
+++ resolved
@@ -1,9 +1,6 @@
-<<<<<<< HEAD
-import { type ChartEncodes, ChartType } from '@/api/asset_interfaces/metric/charts';
-=======
 import { describe, it, expect } from 'vitest';
->>>>>>> 85102bda
 import { doesChartHaveValidAxis } from './helpers';
+import { ChartType, ChartEncodes } from '@/api/asset_interfaces/metric/charts';
 
 describe('doesChartHaveValidAxis', () => {
   it('should return true when isTable is true regardless of other parameters', () => {
