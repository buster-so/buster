<<<<<<< HEAD
=======
import { describe, it, expect } from 'vitest';
import { dataMapper } from './dataMapper';
>>>>>>> 85102bda
import { DEFAULT_COLUMN_LABEL_FORMAT } from '@/api/asset_interfaces/metric';
import type { IColumnLabelFormat } from '@/api/asset_interfaces/metric/charts';
import { describe, expect, it } from '@jest/globals';
import { dataMapper } from './dataMapper';

describe('dataMapper', () => {
  it('should handle numeric x-axis values correctly', () => {
    const data = [10, 20, 30];
    const xAxisColumn = 'xAxis';
    const ticks = {
      ticks: [['1'], ['2'], ['3']],
      ticksKey: [{ key: 'xAxis', value: '' }]
    };

    const columnLabelFormats: Record<string, IColumnLabelFormat> = {
      xAxis: {
        ...DEFAULT_COLUMN_LABEL_FORMAT,
        columnType: 'number',
        style: 'number'
      }
    };

    const result = dataMapper(data, xAxisColumn, ticks, columnLabelFormats);
    expect(result).toEqual([
      [0, 10],
      [1, 20],
      [2, 30]
    ]);
  });

  it('should handle date x-axis values correctly', () => {
    const data = [100, 200, 300];
    const xAxisColumn = 'date';
    const dates = ['2023-01-01', '2023-01-02', '2023-01-03'];
    const ticks = {
      ticks: dates.map((d) => [d]),
      ticksKey: [{ key: 'date', value: '' }]
    };

    const columnLabelFormats: Record<string, IColumnLabelFormat> = {
      date: {
        ...DEFAULT_COLUMN_LABEL_FORMAT,
        columnType: 'date',
        style: 'date'
      }
    };

    const result = dataMapper(data, xAxisColumn, ticks, columnLabelFormats);

    // Test that we have the right number of data points
    expect(result.length).toBe(3);

    // Test that data values map correctly
    expect(result[0][1]).toBe(100);
    expect(result[1][1]).toBe(200);
    expect(result[2][1]).toBe(300);

    // Test that dates are in sequential order with expected increments
    const dayInMs = 24 * 60 * 60 * 1000;
    expect(result[1][0] - result[0][0]).toBeCloseTo(dayInMs);
    expect(result[2][0] - result[1][0]).toBeCloseTo(dayInMs);
  });

  it('should handle categorical x-axis values by using indices', () => {
    const data = [15, 25, 35];
    const xAxisColumn = 'category';
    const ticks = {
      ticks: [['A'], ['B'], ['C']],
      ticksKey: [{ key: 'category', value: '' }]
    };

    const columnLabelFormats: Record<string, IColumnLabelFormat> = {
      category: {
        ...DEFAULT_COLUMN_LABEL_FORMAT,
        columnType: 'text',
        style: 'string'
      }
    };

    const result = dataMapper(data, xAxisColumn, ticks, columnLabelFormats);
    expect(result).toEqual([
      [0, 15],
      [1, 25],
      [2, 35]
    ]);
  });

  it('should handle null/undefined values correctly', () => {
    const rawData = [10, null, 30, null, 50] as (number | null)[];
    const data = rawData.map((val) => val ?? 0); // Convert null to 0
    const xAxisColumn = 'xAxis';
    const ticks = {
      ticks: [['1'], ['2'], ['3'], ['4'], ['5']],
      ticksKey: [{ key: 'xAxis', value: '' }]
    };

    const columnLabelFormats: Record<string, IColumnLabelFormat> = {
      xAxis: {
        ...DEFAULT_COLUMN_LABEL_FORMAT,
        columnType: 'number',
        style: 'number'
      }
    };

    const result = dataMapper(data, xAxisColumn, ticks, columnLabelFormats);
    expect(result).toEqual([
      [0, 10],
      [1, 0],
      [2, 30],
      [3, 0],
      [4, 50]
    ]);
  });

  it('should return empty array for empty dataset', () => {
    const data: number[] = [];
    const xAxisColumn = 'xAxis';
    const ticks = {
      ticks: [],
      ticksKey: [{ key: 'xAxis', value: '' }]
    };

    const columnLabelFormats: Record<string, IColumnLabelFormat> = {
      xAxis: {
        ...DEFAULT_COLUMN_LABEL_FORMAT,
        columnType: 'number',
        style: 'number'
      }
    };

    const result = dataMapper(data, xAxisColumn, ticks, columnLabelFormats);
    expect(result).toEqual([]);
  });

  it('should handle missing ticks correctly', () => {
    const data = [10, 20, 30];
    const xAxisColumn = 'xAxis';
    const ticks = {
      ticks: [['1'], [], ['3']], // Missing tick in the middle
      ticksKey: [{ key: 'xAxis', value: '' }]
    };

    const columnLabelFormats: Record<string, IColumnLabelFormat> = {
      xAxis: {
        ...DEFAULT_COLUMN_LABEL_FORMAT,
        columnType: 'number',
        style: 'number'
      }
    };

    const result = dataMapper(data, xAxisColumn, ticks, columnLabelFormats);
    expect(result).toEqual([
      [0, 10],
      [1, 30]
    ]);
  });
});<|MERGE_RESOLUTION|>--- conflicted
+++ resolved
@@ -1,12 +1,7 @@
-<<<<<<< HEAD
-=======
 import { describe, it, expect } from 'vitest';
 import { dataMapper } from './dataMapper';
->>>>>>> 85102bda
 import { DEFAULT_COLUMN_LABEL_FORMAT } from '@/api/asset_interfaces/metric';
 import type { IColumnLabelFormat } from '@/api/asset_interfaces/metric/charts';
-import { describe, expect, it } from '@jest/globals';
-import { dataMapper } from './dataMapper';
 
 describe('dataMapper', () => {
   it('should handle numeric x-axis values correctly', () => {
