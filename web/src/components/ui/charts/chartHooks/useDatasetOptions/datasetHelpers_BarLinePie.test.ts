--- conflicted
+++ resolved
@@ -1,10 +1,7 @@
-<<<<<<< HEAD
-import type { ColumnMetaData } from '@/api/asset_interfaces/metric';
-import type { BusterChartProps } from '@/api/asset_interfaces/metric/charts';
-=======
 import { describe, it, expect } from 'vitest';
->>>>>>> 85102bda
 import { sortLineBarData } from './datasetHelpers_BarLinePie';
+import { type BusterChartProps } from '@/api/asset_interfaces/metric/charts';
+import { type ColumnMetaData } from '@/api/asset_interfaces/metric';
 
 describe('sortLineBarData', () => {
   it('returns original data when xFieldSorts is empty', () => {
