<<<<<<< HEAD
=======
import { describe, it, expect } from 'vitest';
import { InnerLabelTitleRecord, getPieInnerLabelTitle } from './pieLabelHelpers';
>>>>>>> 85102bda
import type { BusterChartConfigProps } from '@/api/asset_interfaces/metric/charts';
import { InnerLabelTitleRecord, getPieInnerLabelTitle } from './pieLabelHelpers';

describe('pieLabelHelpers', () => {
  describe('InnerLabelTitleRecord', () => {
    it('should have the correct titles for each aggregate type', () => {
      expect(InnerLabelTitleRecord.sum).toBe('Total');
      expect(InnerLabelTitleRecord.average).toBe('Average');
      expect(InnerLabelTitleRecord.median).toBe('Median');
      expect(InnerLabelTitleRecord.max).toBe('Max');
      expect(InnerLabelTitleRecord.min).toBe('Min');
      expect(InnerLabelTitleRecord.count).toBe('Count');
    });
  });

  describe('getPieInnerLabelTitle', () => {
    it('should return the provided title when pieInnerLabelTitle is provided', () => {
      const pieInnerLabelTitle = 'Custom Title';
      const pieInnerLabelAggregate: BusterChartConfigProps['pieInnerLabelAggregate'] = 'sum';

      const result = getPieInnerLabelTitle(pieInnerLabelTitle, pieInnerLabelAggregate);

      expect(result).toBe('Custom Title');
    });

    it('should return the aggregate title when pieInnerLabelTitle is not provided', () => {
      const pieInnerLabelTitle = undefined;
      const pieInnerLabelAggregate: BusterChartConfigProps['pieInnerLabelAggregate'] = 'average';

      const result = getPieInnerLabelTitle(pieInnerLabelTitle, pieInnerLabelAggregate);

      expect(result).toBe('Average');
    });

    it('should default to "sum" aggregate when pieInnerLabelAggregate is not provided', () => {
      const pieInnerLabelTitle = undefined;
      const pieInnerLabelAggregate = undefined;

      const result = getPieInnerLabelTitle(pieInnerLabelTitle, pieInnerLabelAggregate);

      expect(result).toBe('Total');
    });

    it('should fall back to aggregate title when pieInnerLabelTitle is null', () => {
      const pieInnerLabelTitle = null as unknown as BusterChartConfigProps['pieInnerLabelTitle'];
      const pieInnerLabelAggregate: BusterChartConfigProps['pieInnerLabelAggregate'] = 'median';

      const result = getPieInnerLabelTitle(pieInnerLabelTitle, pieInnerLabelAggregate);

      expect(result).toBe('Median');
    });

    it('should work with each type of aggregate', () => {
      const testCases: Array<NonNullable<BusterChartConfigProps['pieInnerLabelAggregate']>> = [
        'sum',
        'average',
        'median',
        'max',
        'min',
        'count'
      ];

      testCases.forEach((aggregate) => {
        const result = getPieInnerLabelTitle(undefined, aggregate);
        expect(result).toBe(InnerLabelTitleRecord[aggregate]);
      });
    });
  });
});<|MERGE_RESOLUTION|>--- conflicted
+++ resolved
@@ -1,10 +1,6 @@
-<<<<<<< HEAD
-=======
 import { describe, it, expect } from 'vitest';
 import { InnerLabelTitleRecord, getPieInnerLabelTitle } from './pieLabelHelpers';
->>>>>>> 85102bda
 import type { BusterChartConfigProps } from '@/api/asset_interfaces/metric/charts';
-import { InnerLabelTitleRecord, getPieInnerLabelTitle } from './pieLabelHelpers';
 
 describe('pieLabelHelpers', () => {
   describe('InnerLabelTitleRecord', () => {
