--- conflicted
+++ resolved
@@ -1,19 +1,16 @@
-<<<<<<< HEAD
-import { ShareAssetType } from '@/api/asset_interfaces/share';
-=======
 import React from 'react';
->>>>>>> 85102bda
 import type { BusterUserFavorite } from '@/api/asset_interfaces/users';
+import { ISidebarGroup } from '@/components/ui/sidebar';
+import { assetTypeToIcon, assetTypeToRoute } from '../config/assetIcons';
+import { useMemoizedFn } from '@/hooks';
 import {
   useDeleteUserFavorite,
   useGetUserFavorites,
   useUpdateUserFavorites
 } from '@/api/buster_rest/users';
-import type { ISidebarGroup } from '@/components/ui/sidebar';
-import { useMemoizedFn } from '@/hooks';
+import { useMemo } from 'react';
 import { useParams } from 'next/navigation';
-import { useMemo } from 'react';
-import { assetTypeToIcon, assetTypeToRoute } from '../config/assetIcons';
+import { ShareAssetType } from '@/api/asset_interfaces/share';
 
 export const useFavoriteSidebarPanel = () => {
   const { data: favorites } = useGetUserFavorites();
@@ -44,10 +41,9 @@
         return id === dashboardId;
       case ShareAssetType.COLLECTION:
         return id === collectionId;
-      default: {
+      default:
         const _exhaustiveCheck: never = assetType;
         return false;
-      }
     }
   });
 
