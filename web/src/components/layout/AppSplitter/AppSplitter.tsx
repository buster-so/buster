--- conflicted
+++ resolved
@@ -74,58 +74,10 @@
         [hasHidden, allowResize]
       );
 
-<<<<<<< HEAD
       const _sizes = useMemo(
         () => (hasHidden ? (leftHidden ? ['0px', 'auto'] : ['auto', '0px']) : sizes),
         [hasHidden, leftHidden, sizes]
       );
-=======
-    const memoizedLeftPaneStyle = useMemo(() => {
-      return {
-        display: leftHidden ? 'none' : undefined
-      };
-    }, [leftHidden]);
-
-    const memoizedRightPaneStyle = useMemo(() => {
-      return {
-        display: rightHidden ? 'none' : undefined
-      };
-    }, [rightHidden]);
-
-    const sashRender = useMemoizedFn((_: number, active: boolean) => (
-      <AppSplitterSash
-        hideSplitter={hideSplitter}
-        active={active}
-        splitterClassName={splitterClassName}
-        splitDirection={split}
-      />
-    ));
-
-    const onDragEnd = useMemoizedFn(() => {
-      setIsDragging(false);
-    });
-
-    const onDragStart = useMemoizedFn(() => {
-      setIsDragging(true);
-    });
-
-    const onChangePanels = useMemoizedFn((sizes: number[]) => {
-      if (!isDragging) return;
-      setSizes(sizes);
-      const key = createAutoSaveId(autoSaveId);
-      const sizesString = preserveSide === 'left' ? [sizes[0], 'auto'] : ['auto', sizes[1]];
-      setAppSplitterCookie(key, sizesString);
-    });
-
-    const onPreserveSide = useMemoizedFn(() => {
-      const [left, right] = sizes;
-      if (preserveSide === 'left') {
-        setSizes([left, 'auto']);
-      } else if (preserveSide === 'right') {
-        setSizes(['auto', right]);
-      }
-    });
->>>>>>> 63c5ba21
 
       const memoizedLeftPaneStyle = useMemo(() => {
         return {
@@ -192,13 +144,9 @@
         if (preserveSide) {
           const key = createAutoSaveId(autoSaveId);
           const sizesString =
-<<<<<<< HEAD
             preserveSide === 'left' ? [percentageSizes[0], 'auto'] : ['auto', percentageSizes[1]];
           Cookies.set(key, JSON.stringify(sizesString), { expires: 365 });
-=======
-            preserveSide === 'left' ? [newSizes[0], 'auto'] : ['auto', newSizes[1]];
           setAppSplitterCookie(key, sizesString);
->>>>>>> 63c5ba21
         }
       });
 
