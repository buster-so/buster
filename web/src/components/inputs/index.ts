<<<<<<< HEAD
export * from './AppSwitch';
export * from './AppSearchInput';
export * from './SearchInput';
=======
export * from './AppSearchInput';
>>>>>>> 7b110a94
<|MERGE_RESOLUTION|>--- conflicted
+++ resolved
@@ -1,7 +1,2 @@
-<<<<<<< HEAD
-export * from './AppSwitch';
 export * from './AppSearchInput';
-export * from './SearchInput';
-=======
-export * from './AppSearchInput';
->>>>>>> 7b110a94
+export * from './SearchInput';