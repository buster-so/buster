--- conflicted
+++ resolved
@@ -1,10 +1,6 @@
 import {
-<<<<<<< HEAD
   type Dataset,
-  type GetPermissionedDatasetsParams,
   getDatasetById,
-=======
->>>>>>> 863257fd
   getPermissionedDatasets as getDbPermissionedDatasets,
   hasAllDatasetsAccess as hasDbAllDatasetsAccess,
   hasDatasetAccess as hasDbDatasetAccess,
