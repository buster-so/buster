--- conflicted
+++ resolved
@@ -878,17 +878,17 @@
       "breakpoints": true
     },
     {
-<<<<<<< HEAD
-      "idx": 127,
-      "version": "7",
-      "when": 1761803734978,
-      "tag": "0127_snowflake_keypair_migration",
-=======
       "idx": 126,
       "version": "7",
       "when": 1761835268055,
       "tag": "0126_zippy_bulldozer",
->>>>>>> aee9069e
+      "breakpoints": true
+    },
+    {
+      "idx": 127,
+      "version": "7",
+      "when": 1761839715423,
+      "tag": "0127_snowflake_keypair_migration",
       "breakpoints": true
     }
   ]
