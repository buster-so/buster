--- conflicted
+++ resolved
@@ -22,10 +22,7 @@
 
 export const assetPermissionRoleEnum = pgEnum('asset_permission_role_enum', [
   'owner',
-<<<<<<< HEAD
-=======
   'editor',
->>>>>>> 1475c525
   'viewer',
   'full_access',
   'can_edit',
@@ -831,10 +828,7 @@
     createdBy: uuid('created_by').notNull(),
     feedback: text(),
     isCompleted: boolean('is_completed').default(false).notNull(),
-<<<<<<< HEAD
-=======
     postProcessingMessage: jsonb('post_processing_message'),
->>>>>>> 1475c525
   },
   (table) => [
     index('messages_chat_id_idx').using('btree', table.chatId.asc().nullsLast().op('uuid_ops')),
@@ -1819,13 +1813,9 @@
     status: slackIntegrationStatusEnum().default('pending').notNull(),
 
     // Default channel configuration
-<<<<<<< HEAD
-    defaultChannel: jsonb('default_channel').default({}),
-=======
     defaultChannel: jsonb('default_channel')
       .$type<{ id: string; name: string } | Record<string, never>>()
       .default({}),
->>>>>>> 1475c525
 
     // Timestamps
     createdAt: timestamp('created_at', { withTimezone: true, mode: 'string' })
