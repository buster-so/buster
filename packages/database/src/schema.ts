import { sql } from 'drizzle-orm';
import {
  bigint,
  boolean,
  check,
  doublePrecision,
  foreignKey,
  index,
  integer,
  jsonb,
  pgEnum,
  pgPolicy,
  pgTable,
  primaryKey,
  text,
  timestamp,
  unique,
  uniqueIndex,
  uuid,
  varchar,
} from 'drizzle-orm/pg-core';

export const assetPermissionRoleEnum = pgEnum('asset_permission_role_enum', [
  'owner',
<<<<<<< HEAD
=======
  'editor',
>>>>>>> 1a617a1c
  'viewer',
  'full_access',
  'can_edit',
  'can_filter',
  'can_view',
]);
export const assetTypeEnum = pgEnum('asset_type_enum', [
  'dashboard',
  'thread',
  'collection',
  'chat',
  'metric_file',
  'dashboard_file',
]);
export const dataSourceOnboardingStatusEnum = pgEnum('data_source_onboarding_status_enum', [
  'notStarted',
  'inProgress',
  'completed',
  'failed',
]);
export const datasetTypeEnum = pgEnum('dataset_type_enum', ['table', 'view', 'materializedView']);
export const identityTypeEnum = pgEnum('identity_type_enum', ['user', 'team', 'organization']);
export const messageFeedbackEnum = pgEnum('message_feedback_enum', ['positive', 'negative']);
export const sharingSettingEnum = pgEnum('sharing_setting_enum', [
  'none',
  'team',
  'organization',
  'public',
]);
export const storedValuesStatusEnum = pgEnum('stored_values_status_enum', [
  'syncing',
  'success',
  'failed',
]);
export const teamRoleEnum = pgEnum('team_role_enum', ['manager', 'member']);
export const userOrganizationRoleEnum = pgEnum('user_organization_role_enum', [
  'workspace_admin',
  'data_admin',
  'querier',
  'restricted_querier',
  'viewer',
]);
export const userOrganizationStatusEnum = pgEnum('user_organization_status_enum', [
  'active',
  'inactive',
  'pending',
  'guest',
]);
export const verificationEnum = pgEnum('verification_enum', [
  'verified',
  'backlogged',
  'inReview',
  'requested',
  'notRequested',
]);
export const tableTypeEnum = pgEnum('table_type_enum', [
  'TABLE',
  'VIEW',
  'MATERIALIZED_VIEW',
  'EXTERNAL_TABLE',
  'TEMPORARY_TABLE',
]);
export const slackIntegrationStatusEnum = pgEnum('slack_integration_status_enum', [
  'pending',
  'active',
  'failed',
  'revoked',
]);

export const apiKeys = pgTable(
  'api_keys',
  {
    id: uuid().defaultRandom().primaryKey().notNull(),
    ownerId: uuid('owner_id').notNull(),
    key: text().notNull(),
    organizationId: uuid('organization_id').notNull(),
    createdAt: timestamp('created_at', { withTimezone: true, mode: 'string' })
      .defaultNow()
      .notNull(),
    updatedAt: timestamp('updated_at', { withTimezone: true, mode: 'string' })
      .defaultNow()
      .notNull(),
    deletedAt: timestamp('deleted_at', { withTimezone: true, mode: 'string' }),
  },
  (table) => [
    foreignKey({
      columns: [table.organizationId],
      foreignColumns: [organizations.id],
      name: 'api_keys_organization_id_fkey',
    }).onDelete('cascade'),
    foreignKey({
      columns: [table.ownerId],
      foreignColumns: [users.id],
      name: 'api_keys_owner_id_fkey',
    }).onUpdate('cascade'),
    unique('api_keys_key_key').on(table.key),
  ]
);

export const teams = pgTable(
  'teams',
  {
    id: uuid().defaultRandom().primaryKey().notNull(),
    name: text().notNull(),
    organizationId: uuid('organization_id').notNull(),
    sharingSetting: sharingSettingEnum('sharing_setting').default('none').notNull(),
    editSql: boolean('edit_sql').default(false).notNull(),
    uploadCsv: boolean('upload_csv').default(false).notNull(),
    exportAssets: boolean('export_assets').default(false).notNull(),
    emailSlackEnabled: boolean('email_slack_enabled').default(false).notNull(),
    createdBy: uuid('created_by').notNull(),
    createdAt: timestamp('created_at', { withTimezone: true, mode: 'string' })
      .defaultNow()
      .notNull(),
    updatedAt: timestamp('updated_at', { withTimezone: true, mode: 'string' })
      .defaultNow()
      .notNull(),
    deletedAt: timestamp('deleted_at', { withTimezone: true, mode: 'string' }),
  },
  (table) => [
    foreignKey({
      columns: [table.organizationId],
      foreignColumns: [organizations.id],
      name: 'teams_organization_id_fkey',
    }).onDelete('cascade'),
    foreignKey({
      columns: [table.createdBy],
      foreignColumns: [users.id],
      name: 'teams_created_by_fkey',
    }).onUpdate('cascade'),
    unique('teams_name_key').on(table.name),
  ]
);

export const permissionGroups = pgTable(
  'permission_groups',
  {
    id: uuid().defaultRandom().primaryKey().notNull(),
    name: text().notNull(),
    organizationId: uuid('organization_id').notNull(),
    createdBy: uuid('created_by').notNull(),
    updatedBy: uuid('updated_by').notNull(),
    createdAt: timestamp('created_at', { withTimezone: true, mode: 'string' })
      .defaultNow()
      .notNull(),
    updatedAt: timestamp('updated_at', { withTimezone: true, mode: 'string' })
      .defaultNow()
      .notNull(),
    deletedAt: timestamp('deleted_at', { withTimezone: true, mode: 'string' }),
  },
  (table) => [
    foreignKey({
      columns: [table.organizationId],
      foreignColumns: [organizations.id],
      name: 'permission_groups_organization_id_fkey',
    }).onDelete('cascade'),
    foreignKey({
      columns: [table.createdBy],
      foreignColumns: [users.id],
      name: 'permission_groups_created_by_fkey',
    }).onUpdate('cascade'),
    foreignKey({
      columns: [table.updatedBy],
      foreignColumns: [users.id],
      name: 'permission_groups_updated_by_fkey',
    }).onUpdate('cascade'),
  ]
);

export const terms = pgTable(
  'terms',
  {
    id: uuid().defaultRandom().primaryKey().notNull(),
    name: text().notNull(),
    definition: text(),
    sqlSnippet: text('sql_snippet'),
    organizationId: uuid('organization_id').notNull(),
    createdBy: uuid('created_by').notNull(),
    updatedBy: uuid('updated_by').notNull(),
    createdAt: timestamp('created_at', { withTimezone: true, mode: 'string' })
      .defaultNow()
      .notNull(),
    updatedAt: timestamp('updated_at', { withTimezone: true, mode: 'string' })
      .defaultNow()
      .notNull(),
    deletedAt: timestamp('deleted_at', { withTimezone: true, mode: 'string' }),
  },
  (table) => [
    foreignKey({
      columns: [table.organizationId],
      foreignColumns: [organizations.id],
      name: 'terms_organization_id_fkey',
    }).onDelete('cascade'),
    foreignKey({
      columns: [table.createdBy],
      foreignColumns: [users.id],
      name: 'terms_created_by_fkey',
    }).onUpdate('cascade'),
    foreignKey({
      columns: [table.updatedBy],
      foreignColumns: [users.id],
      name: 'terms_updated_by_fkey',
    }).onUpdate('cascade'),
  ]
);

export const collections = pgTable(
  'collections',
  {
    id: uuid().defaultRandom().primaryKey().notNull(),
    name: text().notNull(),
    description: text(),
    createdBy: uuid('created_by').notNull(),
    updatedBy: uuid('updated_by').notNull(),
    createdAt: timestamp('created_at', { withTimezone: true, mode: 'string' })
      .defaultNow()
      .notNull(),
    updatedAt: timestamp('updated_at', { withTimezone: true, mode: 'string' })
      .defaultNow()
      .notNull(),
    deletedAt: timestamp('deleted_at', { withTimezone: true, mode: 'string' }),
    organizationId: uuid('organization_id').notNull(),
  },
  (table) => [
    foreignKey({
      columns: [table.organizationId],
      foreignColumns: [organizations.id],
      name: 'collections_organization_id_fkey',
    }).onUpdate('cascade'),
    foreignKey({
      columns: [table.createdBy],
      foreignColumns: [users.id],
      name: 'collections_created_by_fkey',
    }).onUpdate('cascade'),
    foreignKey({
      columns: [table.updatedBy],
      foreignColumns: [users.id],
      name: 'collections_updated_by_fkey',
    }).onUpdate('cascade'),
  ]
);

export const dashboards = pgTable(
  'dashboards',
  {
    id: uuid().defaultRandom().primaryKey().notNull(),
    name: text().notNull(),
    description: text(),
    config: jsonb().notNull(),
    publiclyAccessible: boolean('publicly_accessible').default(false).notNull(),
    publiclyEnabledBy: uuid('publicly_enabled_by'),
    publicExpiryDate: timestamp('public_expiry_date', {
      withTimezone: true,
      mode: 'string',
    }),
    passwordSecretId: uuid('password_secret_id'),
    createdBy: uuid('created_by').notNull(),
    updatedBy: uuid('updated_by').notNull(),
    createdAt: timestamp('created_at', { withTimezone: true, mode: 'string' })
      .defaultNow()
      .notNull(),
    updatedAt: timestamp('updated_at', { withTimezone: true, mode: 'string' })
      .defaultNow()
      .notNull(),
    deletedAt: timestamp('deleted_at', { withTimezone: true, mode: 'string' }),
    organizationId: uuid('organization_id').notNull(),
  },
  (table) => [
    foreignKey({
      columns: [table.publiclyEnabledBy],
      foreignColumns: [users.id],
      name: 'dashboards_publicly_enabled_by_fkey',
    }).onUpdate('cascade'),
    foreignKey({
      columns: [table.organizationId],
      foreignColumns: [organizations.id],
      name: 'dashboards_organization_id_fkey',
    }).onUpdate('cascade'),
    foreignKey({
      columns: [table.createdBy],
      foreignColumns: [users.id],
      name: 'dashboards_created_by_fkey',
    }).onUpdate('cascade'),
    foreignKey({
      columns: [table.updatedBy],
      foreignColumns: [users.id],
      name: 'dashboards_updated_by_fkey',
    }).onUpdate('cascade'),
  ]
);

export const dashboardVersions = pgTable(
  'dashboard_versions',
  {
    id: uuid().defaultRandom().primaryKey().notNull(),
    dashboardId: uuid('dashboard_id').notNull(),
    config: jsonb().notNull(),
    createdAt: timestamp('created_at', { withTimezone: true, mode: 'string' })
      .defaultNow()
      .notNull(),
    updatedAt: timestamp('updated_at', { withTimezone: true, mode: 'string' })
      .defaultNow()
      .notNull(),
    deletedAt: timestamp('deleted_at', { withTimezone: true, mode: 'string' }),
  },
  (table) => [
    foreignKey({
      columns: [table.dashboardId],
      foreignColumns: [dashboards.id],
      name: 'dashboard_versions_dashboard_id_fkey',
    }).onDelete('cascade'),
  ]
);

export const dataSources = pgTable(
  'data_sources',
  {
    id: uuid().defaultRandom().primaryKey().notNull(),
    name: text().notNull(),
    type: text().notNull(),
    secretId: uuid('secret_id').notNull(),
    onboardingStatus: dataSourceOnboardingStatusEnum('onboarding_status')
      .default('notStarted')
      .notNull(),
    onboardingError: text('onboarding_error'),
    organizationId: uuid('organization_id').notNull(),
    createdBy: uuid('created_by').notNull(),
    updatedBy: uuid('updated_by').notNull(),
    createdAt: timestamp('created_at', { withTimezone: true, mode: 'string' })
      .defaultNow()
      .notNull(),
    updatedAt: timestamp('updated_at', { withTimezone: true, mode: 'string' })
      .defaultNow()
      .notNull(),
    deletedAt: timestamp('deleted_at', { withTimezone: true, mode: 'string' }),
    env: varchar().default('dev').notNull(),
  },
  (table) => [
    foreignKey({
      columns: [table.organizationId],
      foreignColumns: [organizations.id],
      name: 'data_sources_organization_id_fkey',
    }).onDelete('cascade'),
    foreignKey({
      columns: [table.createdBy],
      foreignColumns: [users.id],
      name: 'data_sources_created_by_fkey',
    }).onUpdate('cascade'),
    foreignKey({
      columns: [table.updatedBy],
      foreignColumns: [users.id],
      name: 'data_sources_updated_by_fkey',
    }).onUpdate('cascade'),
    unique('data_sources_name_organization_id_env_key').on(
      table.name,
      table.organizationId,
      table.env
    ),
  ]
);

export const datasetColumns = pgTable(
  'dataset_columns',
  {
    id: uuid().primaryKey().notNull(),
    datasetId: uuid('dataset_id').notNull(),
    name: text().notNull(),
    type: text().notNull(),
    description: text(),
    nullable: boolean().notNull(),
    createdAt: timestamp('created_at', {
      withTimezone: true,
      mode: 'string',
    }).notNull(),
    updatedAt: timestamp('updated_at', { withTimezone: true, mode: 'string' })
      .defaultNow()
      .notNull(),
    deletedAt: timestamp('deleted_at', { withTimezone: true, mode: 'string' }),
    storedValues: boolean('stored_values').default(false),
    storedValuesStatus: storedValuesStatusEnum('stored_values_status'),
    storedValuesError: text('stored_values_error'),
    // You can use { mode: "bigint" } if numbers are exceeding js number limitations
    storedValuesCount: bigint('stored_values_count', { mode: 'number' }),
    storedValuesLastSynced: timestamp('stored_values_last_synced', {
      withTimezone: true,
      mode: 'string',
    }),
    semanticType: text('semantic_type'),
    dimType: text('dim_type'),
    expr: text(),
  },
  (table) => [unique('unique_dataset_column_name').on(table.datasetId, table.name)]
);

export const sqlEvaluations = pgTable('sql_evaluations', {
  id: uuid().default(sql`uuid_generate_v4()`).primaryKey().notNull(),
  evaluationObj: jsonb('evaluation_obj').notNull(),
  evaluationSummary: text('evaluation_summary').notNull(),
  score: text().notNull(),
  createdAt: timestamp('created_at', { withTimezone: true, mode: 'string' }).defaultNow().notNull(),
  updatedAt: timestamp('updated_at', { withTimezone: true, mode: 'string' }).defaultNow().notNull(),
  deletedAt: timestamp('deleted_at', { withTimezone: true, mode: 'string' }),
});

export const assetSearch = pgTable(
  'asset_search',
  {
    id: uuid().defaultRandom().primaryKey().notNull(),
    assetId: uuid('asset_id').notNull(),
    assetType: text('asset_type').notNull(),
    content: text().notNull(),
    organizationId: uuid('organization_id').notNull(),
    createdAt: timestamp('created_at', { withTimezone: true, mode: 'string' })
      .defaultNow()
      .notNull(),
    updatedAt: timestamp('updated_at', { withTimezone: true, mode: 'string' })
      .defaultNow()
      .notNull(),
    deletedAt: timestamp('deleted_at', { withTimezone: true, mode: 'string' }),
  },
  (table) => [
    uniqueIndex('asset_search_asset_id_asset_type_idx').using(
      'btree',
      table.assetId.asc().nullsLast().op('text_ops'),
      table.assetType.asc().nullsLast().op('text_ops')
    ),
    index('pgroonga_content_index').using(
      'pgroonga',
      table.content.asc().nullsLast().op('pgroonga_text_full_text_search_ops_v2')
    ),
  ]
);

export const datasetGroups = pgTable(
  'dataset_groups',
  {
    id: uuid().defaultRandom().primaryKey().notNull(),
    organizationId: uuid('organization_id').notNull(),
    name: varchar().notNull(),
    createdAt: timestamp('created_at', { withTimezone: true, mode: 'string' })
      .defaultNow()
      .notNull(),
    updatedAt: timestamp('updated_at', { withTimezone: true, mode: 'string' })
      .defaultNow()
      .notNull(),
    deletedAt: timestamp('deleted_at', { withTimezone: true, mode: 'string' }),
  },
  (table) => [
    index('dataset_groups_deleted_at_idx').using(
      'btree',
      table.deletedAt.asc().nullsLast().op('timestamptz_ops')
    ),
    index('dataset_groups_organization_id_idx').using(
      'btree',
      table.organizationId.asc().nullsLast().op('uuid_ops')
    ),
    foreignKey({
      columns: [table.organizationId],
      foreignColumns: [organizations.id],
      name: 'dataset_groups_organization_id_fkey',
    }).onDelete('cascade'),
    pgPolicy('dataset_groups_policy', {
      as: 'permissive',
      for: 'all',
      to: ['authenticated'],
      using: sql`true`,
    }),
  ]
);

export const datasetPermissions = pgTable(
  'dataset_permissions',
  {
    id: uuid().defaultRandom().primaryKey().notNull(),
    organizationId: uuid('organization_id').notNull(),
    datasetId: uuid('dataset_id').notNull(),
    permissionId: uuid('permission_id').notNull(),
    permissionType: varchar('permission_type').notNull(),
    createdAt: timestamp('created_at', { withTimezone: true, mode: 'string' })
      .defaultNow()
      .notNull(),
    updatedAt: timestamp('updated_at', { withTimezone: true, mode: 'string' })
      .defaultNow()
      .notNull(),
    deletedAt: timestamp('deleted_at', { withTimezone: true, mode: 'string' }),
  },
  (table) => [
    index('dataset_permissions_dataset_id_idx').using(
      'btree',
      table.datasetId.asc().nullsLast().op('uuid_ops')
    ),
    index('dataset_permissions_deleted_at_idx').using(
      'btree',
      table.deletedAt.asc().nullsLast().op('timestamptz_ops')
    ),
    index('dataset_permissions_organization_id_idx').using(
      'btree',
      table.organizationId.asc().nullsLast().op('uuid_ops')
    ),
    index('dataset_permissions_permission_lookup_idx').using(
      'btree',
      table.permissionId.asc().nullsLast().op('uuid_ops'),
      table.permissionType.asc().nullsLast().op('text_ops')
    ),
    foreignKey({
      columns: [table.organizationId],
      foreignColumns: [organizations.id],
      name: 'dataset_permissions_organization_id_fkey',
    }).onDelete('cascade'),
    foreignKey({
      columns: [table.datasetId],
      foreignColumns: [datasets.id],
      name: 'dataset_permissions_dataset_id_fkey',
    }).onDelete('cascade'),
    unique('dataset_permissions_dataset_id_permission_id_permission_typ_key').on(
      table.datasetId,
      table.permissionId,
      table.permissionType
    ),
    pgPolicy('dataset_permissions_policy', {
      as: 'permissive',
      for: 'all',
      to: ['authenticated'],
      using: sql`true`,
    }),
    check(
      'dataset_permissions_permission_type_check',
      sql`(permission_type)::text = ANY ((ARRAY['user'::character varying, 'dataset_group'::character varying, 'permission_group'::character varying])::text[])`
    ),
  ]
);

export const dieselSchemaMigrations = pgTable(
  '__diesel_schema_migrations',
  {
    version: varchar({ length: 50 }).primaryKey().notNull(),
    runOn: timestamp('run_on', { mode: 'string' }).default(sql`CURRENT_TIMESTAMP`).notNull(),
  },
  (_table) => [
    pgPolicy('diesel_schema_migrations_policy', {
      as: 'permissive',
      for: 'all',
      to: ['authenticated'],
      using: sql`true`,
    }),
  ]
);

export const datasetGroupsPermissions = pgTable(
  'dataset_groups_permissions',
  {
    id: uuid().defaultRandom().primaryKey().notNull(),
    datasetGroupId: uuid('dataset_group_id').notNull(),
    permissionId: uuid('permission_id').notNull(),
    permissionType: varchar('permission_type').notNull(),
    organizationId: uuid('organization_id').notNull(),
    createdAt: timestamp('created_at', { withTimezone: true, mode: 'string' })
      .defaultNow()
      .notNull(),
    updatedAt: timestamp('updated_at', { withTimezone: true, mode: 'string' })
      .defaultNow()
      .notNull(),
    deletedAt: timestamp('deleted_at', { withTimezone: true, mode: 'string' }),
  },
  (table) => [
    index('dataset_groups_permissions_dataset_group_id_idx').using(
      'btree',
      table.datasetGroupId.asc().nullsLast().op('uuid_ops')
    ),
    index('dataset_groups_permissions_organization_id_idx').using(
      'btree',
      table.organizationId.asc().nullsLast().op('uuid_ops')
    ),
    index('dataset_groups_permissions_permission_id_idx').using(
      'btree',
      table.permissionId.asc().nullsLast().op('uuid_ops')
    ),
    foreignKey({
      columns: [table.datasetGroupId],
      foreignColumns: [datasetGroups.id],
      name: 'dataset_groups_permissions_dataset_group_id_fkey',
    }),
    foreignKey({
      columns: [table.organizationId],
      foreignColumns: [organizations.id],
      name: 'dataset_groups_permissions_organization_id_fkey',
    }),
    unique('unique_dataset_group_permission').on(
      table.datasetGroupId,
      table.permissionId,
      table.permissionType
    ),
  ]
);

export const threadsDeprecated = pgTable(
  'threads_deprecated',
  {
    id: uuid().defaultRandom().primaryKey().notNull(),
    createdBy: uuid('created_by').notNull(),
    updatedBy: uuid('updated_by').notNull(),
    publiclyAccessible: boolean('publicly_accessible').default(false).notNull(),
    publiclyEnabledBy: uuid('publicly_enabled_by'),
    publicExpiryDate: timestamp('public_expiry_date', {
      withTimezone: true,
      mode: 'string',
    }),
    passwordSecretId: uuid('password_secret_id'),
    stateMessageId: uuid('state_message_id'),
    parentThreadId: uuid('parent_thread_id'),
    createdAt: timestamp('created_at', { withTimezone: true, mode: 'string' })
      .defaultNow()
      .notNull(),
    updatedAt: timestamp('updated_at', { withTimezone: true, mode: 'string' })
      .defaultNow()
      .notNull(),
    deletedAt: timestamp('deleted_at', { withTimezone: true, mode: 'string' }),
    organizationId: uuid('organization_id').notNull(),
  },
  (table) => [
    foreignKey({
      columns: [table.createdBy],
      foreignColumns: [users.id],
      name: 'threads_created_by_fkey',
    }).onUpdate('cascade'),
    foreignKey({
      columns: [table.updatedBy],
      foreignColumns: [users.id],
      name: 'threads_updated_by_fkey',
    }).onUpdate('cascade'),
    foreignKey({
      columns: [table.publiclyEnabledBy],
      foreignColumns: [users.id],
      name: 'threads_publicly_enabled_by_fkey',
    }).onUpdate('cascade'),
    foreignKey({
      columns: [table.parentThreadId],
      foreignColumns: [table.id],
      name: 'threads_parent_thread_id_fkey',
    }).onUpdate('cascade'),
    foreignKey({
      columns: [table.organizationId],
      foreignColumns: [organizations.id],
      name: 'threads_organization_id_fkey',
    }),
    foreignKey({
      columns: [table.createdBy],
      foreignColumns: [users.id],
      name: 'threads_deprecated_created_by_fkey',
    }).onUpdate('cascade'),
    foreignKey({
      columns: [table.updatedBy],
      foreignColumns: [users.id],
      name: 'threads_deprecated_updated_by_fkey',
    }).onUpdate('cascade'),
    foreignKey({
      columns: [table.publiclyEnabledBy],
      foreignColumns: [users.id],
      name: 'threads_deprecated_publicly_enabled_by_fkey',
    }).onUpdate('cascade'),
  ]
);

export const messagesDeprecated = pgTable(
  'messages_deprecated',
  {
    id: uuid().defaultRandom().primaryKey().notNull(),
    threadId: uuid('thread_id').notNull(),
    sentBy: uuid('sent_by').notNull(),
    message: text().notNull(),
    responses: jsonb(),
    code: text(),
    context: jsonb(),
    title: text(),
    feedback: messageFeedbackEnum(),
    verification: verificationEnum().default('notRequested').notNull(),
    datasetId: uuid('dataset_id'),
    chartConfig: jsonb('chart_config').default({}),
    chartRecommendations: jsonb('chart_recommendations').default({}),
    timeFrame: text('time_frame'),
    dataMetadata: jsonb('data_metadata'),
    draftSessionId: uuid('draft_session_id'),
    createdAt: timestamp('created_at', { withTimezone: true, mode: 'string' })
      .defaultNow()
      .notNull(),
    updatedAt: timestamp('updated_at', { withTimezone: true, mode: 'string' })
      .defaultNow()
      .notNull(),
    deletedAt: timestamp('deleted_at', { withTimezone: true, mode: 'string' }),
    draftState: jsonb('draft_state'),
    summaryQuestion: text('summary_question'),
    sqlEvaluationId: uuid('sql_evaluation_id'),
  },
  (table) => [
    foreignKey({
      columns: [table.sentBy],
      foreignColumns: [users.id],
      name: 'messages_sent_by_fkey',
    }).onUpdate('cascade'),
    foreignKey({
      columns: [table.datasetId],
      foreignColumns: [datasets.id],
      name: 'messages_dataset_id_fkey',
    }).onDelete('cascade'),
    foreignKey({
      columns: [table.sentBy],
      foreignColumns: [users.id],
      name: 'messages_deprecated_sent_by_fkey',
    }).onUpdate('cascade'),
  ]
);

export const datasets = pgTable(
  'datasets',
  {
    id: uuid().defaultRandom().primaryKey().notNull(),
    name: text().notNull(),
    databaseName: text('database_name').notNull(),
    whenToUse: text('when_to_use'),
    whenNotToUse: text('when_not_to_use'),
    type: datasetTypeEnum().notNull(),
    definition: text().notNull(),
    schema: text().notNull(),
    enabled: boolean().default(false).notNull(),
    imported: boolean().default(false).notNull(),
    dataSourceId: uuid('data_source_id').notNull(),
    organizationId: uuid('organization_id').notNull(),
    createdBy: uuid('created_by').notNull(),
    updatedBy: uuid('updated_by').notNull(),
    createdAt: timestamp('created_at', { withTimezone: true, mode: 'string' })
      .defaultNow()
      .notNull(),
    updatedAt: timestamp('updated_at', { withTimezone: true, mode: 'string' })
      .defaultNow()
      .notNull(),
    deletedAt: timestamp('deleted_at', { withTimezone: true, mode: 'string' }),
    model: text(),
    ymlFile: text('yml_file'),
    databaseIdentifier: text('database_identifier'),
  },
  (table) => [
    foreignKey({
      columns: [table.dataSourceId],
      foreignColumns: [dataSources.id],
      name: 'datasets_data_source_id_fkey',
    }).onDelete('cascade'),
    foreignKey({
      columns: [table.organizationId],
      foreignColumns: [organizations.id],
      name: 'datasets_organization_id_fkey',
    }).onDelete('cascade'),
    foreignKey({
      columns: [table.createdBy],
      foreignColumns: [users.id],
      name: 'datasets_created_by_fkey',
    }).onUpdate('cascade'),
    foreignKey({
      columns: [table.updatedBy],
      foreignColumns: [users.id],
      name: 'datasets_updated_by_fkey',
    }).onUpdate('cascade'),
    unique('datasets_database_name_data_source_id_key').on(table.databaseName, table.dataSourceId),
  ]
);

export const users = pgTable(
  'users',
  {
    id: uuid().defaultRandom().primaryKey().notNull(),
    email: text().notNull(),
    name: text(),
    config: jsonb().default({}).notNull(),
    createdAt: timestamp('created_at', { withTimezone: true, mode: 'string' })
      .defaultNow()
      .notNull(),
    updatedAt: timestamp('updated_at', { withTimezone: true, mode: 'string' })
      .defaultNow()
      .notNull(),
    attributes: jsonb().default({}).notNull(),
    avatarUrl: text('avatar_url'),
  },
  (table) => [unique('users_email_key').on(table.email)]
);

export const messages = pgTable(
  'messages',
  {
    id: uuid().defaultRandom().primaryKey().notNull(),
    requestMessage: text('request_message'),
    responseMessages: jsonb('response_messages').notNull(),
    reasoning: jsonb().notNull(),
    title: text().notNull(),
    rawLlmMessages: jsonb('raw_llm_messages').notNull(),
    finalReasoningMessage: text('final_reasoning_message'),
    chatId: uuid('chat_id').notNull(),
    createdAt: timestamp('created_at', { withTimezone: true, mode: 'string' })
      .defaultNow()
      .notNull(),
    updatedAt: timestamp('updated_at', { withTimezone: true, mode: 'string' })
      .defaultNow()
      .notNull(),
    deletedAt: timestamp('deleted_at', { withTimezone: true, mode: 'string' }),
    createdBy: uuid('created_by').notNull(),
    feedback: text(),
    isCompleted: boolean('is_completed').default(false).notNull(),
<<<<<<< HEAD
=======
    postProcessingMessage: jsonb('post_processing_message'),
>>>>>>> 1a617a1c
  },
  (table) => [
    index('messages_chat_id_idx').using('btree', table.chatId.asc().nullsLast().op('uuid_ops')),
    index('messages_created_at_idx').using(
      'btree',
      table.createdAt.asc().nullsLast().op('timestamptz_ops')
    ),
    index('messages_created_by_idx').using(
      'btree',
      table.createdBy.asc().nullsLast().op('uuid_ops')
    ),
    foreignKey({
      columns: [table.chatId],
      foreignColumns: [chats.id],
      name: 'messages_chat_id_fkey',
    }),
    foreignKey({
      columns: [table.createdBy],
      foreignColumns: [users.id],
      name: 'messages_created_by_fkey',
    }).onUpdate('cascade'),
  ]
);

export const messagesToFiles = pgTable(
  'messages_to_files',
  {
    id: uuid().primaryKey().notNull(),
    messageId: uuid('message_id').notNull(),
    fileId: uuid('file_id').notNull(),
    createdAt: timestamp('created_at', { withTimezone: true, mode: 'string' })
      .default(sql`CURRENT_TIMESTAMP`)
      .notNull(),
    updatedAt: timestamp('updated_at', { withTimezone: true, mode: 'string' })
      .default(sql`CURRENT_TIMESTAMP`)
      .notNull(),
    deletedAt: timestamp('deleted_at', { withTimezone: true, mode: 'string' }),
    isDuplicate: boolean('is_duplicate').default(false).notNull(),
    versionNumber: integer('version_number').default(1).notNull(),
  },
  (table) => [
    index('messages_files_file_id_idx').using(
      'btree',
      table.fileId.asc().nullsLast().op('uuid_ops')
    ),
    index('messages_files_message_id_idx').using(
      'btree',
      table.messageId.asc().nullsLast().op('uuid_ops')
    ),
    foreignKey({
      columns: [table.messageId],
      foreignColumns: [messages.id],
      name: 'messages_to_files_message_id_fkey',
    }),
    unique('messages_to_files_message_id_file_id_key').on(table.messageId, table.fileId),
  ]
);

export const dashboardFiles = pgTable(
  'dashboard_files',
  {
    id: uuid().defaultRandom().primaryKey().notNull(),
    name: varchar().notNull(),
    fileName: varchar('file_name').notNull(),
    content: jsonb().notNull(),
    filter: varchar(),
    organizationId: uuid('organization_id').notNull(),
    createdBy: uuid('created_by').notNull(),
    createdAt: timestamp('created_at', { withTimezone: true, mode: 'string' })
      .default(sql`CURRENT_TIMESTAMP`)
      .notNull(),
    updatedAt: timestamp('updated_at', { withTimezone: true, mode: 'string' })
      .default(sql`CURRENT_TIMESTAMP`)
      .notNull(),
    deletedAt: timestamp('deleted_at', { withTimezone: true, mode: 'string' }),
    publiclyAccessible: boolean('publicly_accessible').default(false).notNull(),
    publiclyEnabledBy: uuid('publicly_enabled_by'),
    publicExpiryDate: timestamp('public_expiry_date', {
      withTimezone: true,
      mode: 'string',
    }),
    versionHistory: jsonb('version_history').default({}).notNull(),
    publicPassword: text('public_password'),
  },
  (table) => [
    index('dashboard_files_created_by_idx').using(
      'btree',
      table.createdBy.asc().nullsLast().op('uuid_ops')
    ),
    index('dashboard_files_deleted_at_idx').using(
      'btree',
      table.deletedAt.asc().nullsLast().op('timestamptz_ops')
    ),
    index('dashboard_files_organization_id_idx').using(
      'btree',
      table.organizationId.asc().nullsLast().op('uuid_ops')
    ),
    foreignKey({
      columns: [table.createdBy],
      foreignColumns: [users.id],
      name: 'dashboard_files_created_by_fkey',
    }).onUpdate('cascade'),
    foreignKey({
      columns: [table.publiclyEnabledBy],
      foreignColumns: [users.id],
      name: 'dashboard_files_publicly_enabled_by_fkey',
    }).onUpdate('cascade'),
  ]
);

export const chats = pgTable(
  'chats',
  {
    id: uuid().defaultRandom().primaryKey().notNull(),
    title: text().notNull(),
    organizationId: uuid('organization_id').notNull(),
    createdAt: timestamp('created_at', { withTimezone: true, mode: 'string' })
      .defaultNow()
      .notNull(),
    updatedAt: timestamp('updated_at', { withTimezone: true, mode: 'string' })
      .defaultNow()
      .notNull(),
    deletedAt: timestamp('deleted_at', { withTimezone: true, mode: 'string' }),
    createdBy: uuid('created_by').notNull(),
    updatedBy: uuid('updated_by').notNull(),
    publiclyAccessible: boolean('publicly_accessible').default(false).notNull(),
    publiclyEnabledBy: uuid('publicly_enabled_by'),
    publicExpiryDate: timestamp('public_expiry_date', {
      withTimezone: true,
      mode: 'string',
    }),
    mostRecentFileId: uuid('most_recent_file_id'),
    mostRecentFileType: varchar('most_recent_file_type', { length: 255 }),
    mostRecentVersionNumber: integer('most_recent_version_number'),
  },
  (table) => [
    index('chats_created_at_idx').using(
      'btree',
      table.createdAt.asc().nullsLast().op('timestamptz_ops')
    ),
    index('chats_created_by_idx').using('btree', table.createdBy.asc().nullsLast().op('uuid_ops')),
    index('chats_organization_id_idx').using(
      'btree',
      table.organizationId.asc().nullsLast().op('uuid_ops')
    ),
    index('idx_chats_most_recent_file_id').using(
      'btree',
      table.mostRecentFileId.asc().nullsLast().op('uuid_ops')
    ),
    index('idx_chats_most_recent_file_type').using(
      'btree',
      table.mostRecentFileType.asc().nullsLast().op('text_ops')
    ),
    foreignKey({
      columns: [table.organizationId],
      foreignColumns: [organizations.id],
      name: 'chats_organization_id_fkey',
    }),
    foreignKey({
      columns: [table.createdBy],
      foreignColumns: [users.id],
      name: 'chats_created_by_fkey',
    }).onUpdate('cascade'),
    foreignKey({
      columns: [table.updatedBy],
      foreignColumns: [users.id],
      name: 'chats_updated_by_fkey',
    }).onUpdate('cascade'),
    foreignKey({
      columns: [table.publiclyEnabledBy],
      foreignColumns: [users.id],
      name: 'chats_publicly_enabled_by_fkey',
    }).onUpdate('cascade'),
  ]
);

export const organizations = pgTable(
  'organizations',
  {
    id: uuid().defaultRandom().primaryKey().notNull(),
    name: text().notNull(),
    domain: text(),
    createdAt: timestamp('created_at', { withTimezone: true, mode: 'string' })
      .defaultNow()
      .notNull(),
    updatedAt: timestamp('updated_at', { withTimezone: true, mode: 'string' })
      .defaultNow()
      .notNull(),
    deletedAt: timestamp('deleted_at', { withTimezone: true, mode: 'string' }),
    paymentRequired: boolean('payment_required').default(false).notNull(),
  },
  (table) => [unique('organizations_name_key').on(table.name)]
);

export const storedValuesSyncJobs = pgTable(
  'stored_values_sync_jobs',
  {
    id: uuid().defaultRandom().primaryKey().notNull(),
    dataSourceId: uuid('data_source_id').notNull(),
    databaseName: text('database_name').notNull(),
    schemaName: text('schema_name').notNull(),
    tableName: text('table_name').notNull(),
    columnName: text('column_name').notNull(),
    lastSyncedAt: timestamp('last_synced_at', {
      withTimezone: true,
      mode: 'string',
    }),
    createdAt: timestamp('created_at', { withTimezone: true, mode: 'string' })
      .defaultNow()
      .notNull(),
    status: text().notNull(),
    errorMessage: text('error_message'),
  },
  (table) => [
    index('idx_stored_values_sync_jobs_data_source_id').using(
      'btree',
      table.dataSourceId.asc().nullsLast().op('uuid_ops')
    ),
    index('idx_stored_values_sync_jobs_db_schema_table_column').using(
      'btree',
      table.databaseName.asc().nullsLast().op('text_ops'),
      table.schemaName.asc().nullsLast().op('text_ops'),
      table.tableName.asc().nullsLast().op('text_ops'),
      table.columnName.asc().nullsLast().op('text_ops')
    ),
    index('idx_stored_values_sync_jobs_status').using(
      'btree',
      table.status.asc().nullsLast().op('text_ops')
    ),
    foreignKey({
      columns: [table.dataSourceId],
      foreignColumns: [dataSources.id],
      name: 'stored_values_sync_jobs_data_source_id_fkey',
    }).onDelete('cascade'),
  ]
);

export const metricFiles = pgTable(
  'metric_files',
  {
    id: uuid().defaultRandom().primaryKey().notNull(),
    name: varchar().notNull(),
    fileName: varchar('file_name').notNull(),
    content: jsonb().notNull(),
    verification: verificationEnum().default('notRequested').notNull(),
    evaluationObj: jsonb('evaluation_obj'),
    evaluationSummary: text('evaluation_summary'),
    evaluationScore: doublePrecision('evaluation_score'),
    organizationId: uuid('organization_id').notNull(),
    createdBy: uuid('created_by').notNull(),
    createdAt: timestamp('created_at', { withTimezone: true, mode: 'string' })
      .default(sql`CURRENT_TIMESTAMP`)
      .notNull(),
    updatedAt: timestamp('updated_at', { withTimezone: true, mode: 'string' })
      .default(sql`CURRENT_TIMESTAMP`)
      .notNull(),
    deletedAt: timestamp('deleted_at', { withTimezone: true, mode: 'string' }),
    publiclyAccessible: boolean('publicly_accessible').default(false).notNull(),
    publiclyEnabledBy: uuid('publicly_enabled_by'),
    publicExpiryDate: timestamp('public_expiry_date', {
      withTimezone: true,
      mode: 'string',
    }),
    versionHistory: jsonb('version_history').default({}).notNull(),
    dataMetadata: jsonb('data_metadata'),
    publicPassword: text('public_password'),
    dataSourceId: uuid('data_source_id').notNull(),
  },
  (table) => [
    index('metric_files_created_by_idx').using(
      'btree',
      table.createdBy.asc().nullsLast().op('uuid_ops')
    ),
    index('metric_files_data_metadata_idx').using(
      'gin',
      table.dataMetadata.asc().nullsLast().op('jsonb_ops')
    ),
    index('metric_files_deleted_at_idx').using(
      'btree',
      table.deletedAt.asc().nullsLast().op('timestamptz_ops')
    ),
    index('metric_files_organization_id_idx').using(
      'btree',
      table.organizationId.asc().nullsLast().op('uuid_ops')
    ),
    foreignKey({
      columns: [table.createdBy],
      foreignColumns: [users.id],
      name: 'metric_files_created_by_fkey',
    }).onUpdate('cascade'),
    foreignKey({
      columns: [table.publiclyEnabledBy],
      foreignColumns: [users.id],
      name: 'metric_files_publicly_enabled_by_fkey',
    }).onUpdate('cascade'),
    foreignKey({
      columns: [table.dataSourceId],
      foreignColumns: [dataSources.id],
      name: 'fk_data_source',
    }),
  ]
);

export const permissionGroupsToUsers = pgTable(
  'permission_groups_to_users',
  {
    permissionGroupId: uuid('permission_group_id').notNull(),
    userId: uuid('user_id').notNull(),
    createdAt: timestamp('created_at', { withTimezone: true, mode: 'string' })
      .defaultNow()
      .notNull(),
  },
  (table) => [
    index('permission_groups_to_users_user_id_idx').using(
      'btree',
      table.userId.asc().nullsLast().op('uuid_ops')
    ),
    foreignKey({
      columns: [table.permissionGroupId],
      foreignColumns: [permissionGroups.id],
      name: 'permission_groups_to_users_permission_group_id_fkey',
    }).onDelete('cascade'),
    foreignKey({
      columns: [table.userId],
      foreignColumns: [users.id],
      name: 'permission_groups_to_users_user_id_fkey',
    }).onUpdate('cascade'),
    primaryKey({
      columns: [table.permissionGroupId, table.userId],
      name: 'permission_groups_to_users_pkey',
    }),
    pgPolicy('permission_groups_to_users_policy', {
      as: 'permissive',
      for: 'all',
      to: ['authenticated'],
      using: sql`true`,
    }),
  ]
);

export const entityRelationship = pgTable(
  'entity_relationship',
  {
    primaryDatasetId: uuid('primary_dataset_id').notNull(),
    foreignDatasetId: uuid('foreign_dataset_id').notNull(),
    relationshipType: text('relationship_type').notNull(),
    createdAt: timestamp('created_at', { withTimezone: true, mode: 'string' })
      .defaultNow()
      .notNull(),
  },
  (table) => [
    primaryKey({
      columns: [table.primaryDatasetId, table.foreignDatasetId],
      name: 'entity_relationship_pkey',
    }),
  ]
);

export const metricFilesToDatasets = pgTable(
  'metric_files_to_datasets',
  {
    metricFileId: uuid('metric_file_id').notNull(),
    datasetId: uuid('dataset_id').notNull(),
    metricVersionNumber: integer('metric_version_number').notNull(),
    createdAt: timestamp('created_at', { withTimezone: true, mode: 'string' })
      .defaultNow()
      .notNull(),
  },
  (table) => [
    foreignKey({
      columns: [table.metricFileId],
      foreignColumns: [metricFiles.id],
      name: 'fk_metric_file',
    }).onDelete('cascade'),
    foreignKey({
      columns: [table.datasetId],
      foreignColumns: [datasets.id],
      name: 'fk_dataset',
    }).onDelete('cascade'),
    primaryKey({
      columns: [table.metricFileId, table.datasetId, table.metricVersionNumber],
      name: 'metric_files_to_datasets_pkey',
    }),
  ]
);

export const termsToDatasets = pgTable(
  'terms_to_datasets',
  {
    termId: uuid('term_id').notNull(),
    datasetId: uuid('dataset_id').notNull(),
    createdAt: timestamp('created_at', { withTimezone: true, mode: 'string' })
      .defaultNow()
      .notNull(),
    updatedAt: timestamp('updated_at', { withTimezone: true, mode: 'string' })
      .defaultNow()
      .notNull(),
    deletedAt: timestamp('deleted_at', { withTimezone: true, mode: 'string' }),
  },
  (table) => [
    foreignKey({
      columns: [table.termId],
      foreignColumns: [terms.id],
      name: 'terms_to_datasets_term_id_fkey',
    }).onDelete('cascade'),
    foreignKey({
      columns: [table.datasetId],
      foreignColumns: [datasets.id],
      name: 'terms_to_datasets_dataset_id_fkey',
    }).onDelete('cascade'),
    primaryKey({
      columns: [table.termId, table.datasetId],
      name: 'terms_to_datasets_pkey',
    }),
  ]
);

export const datasetsToPermissionGroups = pgTable(
  'datasets_to_permission_groups',
  {
    datasetId: uuid('dataset_id').notNull(),
    permissionGroupId: uuid('permission_group_id').notNull(),
    createdAt: timestamp('created_at', { withTimezone: true, mode: 'string' })
      .defaultNow()
      .notNull(),
    updatedAt: timestamp('updated_at', { withTimezone: true, mode: 'string' })
      .defaultNow()
      .notNull(),
    deletedAt: timestamp('deleted_at', { withTimezone: true, mode: 'string' }),
  },
  (table) => [
    foreignKey({
      columns: [table.datasetId],
      foreignColumns: [datasets.id],
      name: 'datasets_to_permission_groups_dataset_id_fkey',
    }).onDelete('cascade'),
    foreignKey({
      columns: [table.permissionGroupId],
      foreignColumns: [permissionGroups.id],
      name: 'datasets_to_permission_groups_permission_group_id_fkey',
    }).onDelete('cascade'),
    primaryKey({
      columns: [table.datasetId, table.permissionGroupId],
      name: 'datasets_to_permission_groups_pkey',
    }),
    pgPolicy('datasets_to_permission_groups_policy', {
      as: 'permissive',
      for: 'all',
      to: ['authenticated'],
      using: sql`true`,
    }),
  ]
);

export const datasetsToDatasetGroups = pgTable(
  'datasets_to_dataset_groups',
  {
    datasetId: uuid('dataset_id').notNull(),
    datasetGroupId: uuid('dataset_group_id').notNull(),
    createdAt: timestamp('created_at', { withTimezone: true, mode: 'string' })
      .defaultNow()
      .notNull(),
    updatedAt: timestamp('updated_at', { withTimezone: true, mode: 'string' })
      .defaultNow()
      .notNull(),
    deletedAt: timestamp('deleted_at', { withTimezone: true, mode: 'string' }),
  },
  (table) => [
    index('datasets_to_dataset_groups_dataset_group_id_idx').using(
      'btree',
      table.datasetGroupId.asc().nullsLast().op('uuid_ops')
    ),
    foreignKey({
      columns: [table.datasetId],
      foreignColumns: [datasets.id],
      name: 'datasets_to_dataset_groups_dataset_id_fkey',
    }).onDelete('cascade'),
    foreignKey({
      columns: [table.datasetGroupId],
      foreignColumns: [datasetGroups.id],
      name: 'datasets_to_dataset_groups_dataset_group_id_fkey',
    }).onDelete('cascade'),
    primaryKey({
      columns: [table.datasetId, table.datasetGroupId],
      name: 'datasets_to_dataset_groups_pkey',
    }),
    pgPolicy('datasets_to_dataset_groups_policy', {
      as: 'permissive',
      for: 'all',
      to: ['authenticated'],
      using: sql`true`,
    }),
  ]
);

export const threadsToDashboards = pgTable(
  'threads_to_dashboards',
  {
    threadId: uuid('thread_id').notNull(),
    dashboardId: uuid('dashboard_id').notNull(),
    addedBy: uuid('added_by').notNull(),
    createdAt: timestamp('created_at', { withTimezone: true, mode: 'string' })
      .defaultNow()
      .notNull(),
    updatedAt: timestamp('updated_at', { withTimezone: true, mode: 'string' })
      .defaultNow()
      .notNull(),
    deletedAt: timestamp('deleted_at', { withTimezone: true, mode: 'string' }),
  },
  (table) => [
    foreignKey({
      columns: [table.threadId],
      foreignColumns: [threadsDeprecated.id],
      name: 'threads_to_dashboards_thread_id_fkey',
    }).onDelete('cascade'),
    foreignKey({
      columns: [table.dashboardId],
      foreignColumns: [dashboards.id],
      name: 'threads_to_dashboards_dashboard_id_fkey',
    }).onDelete('cascade'),
    foreignKey({
      columns: [table.addedBy],
      foreignColumns: [users.id],
      name: 'threads_to_dashboards_added_by_fkey',
    }).onUpdate('cascade'),
    primaryKey({
      columns: [table.threadId, table.dashboardId],
      name: 'threads_to_dashboards_pkey',
    }),
  ]
);

export const userFavorites = pgTable(
  'user_favorites',
  {
    userId: uuid('user_id').notNull(),
    assetId: uuid('asset_id').notNull(),
    assetType: assetTypeEnum('asset_type').notNull(),
    orderIndex: integer('order_index').notNull(),
    createdAt: timestamp('created_at', { withTimezone: true, mode: 'string' })
      .defaultNow()
      .notNull(),
    deletedAt: timestamp('deleted_at', { withTimezone: true, mode: 'string' }),
  },
  (table) => [
    foreignKey({
      columns: [table.userId],
      foreignColumns: [users.id],
      name: 'user_favorites_user_id_fkey',
    }).onUpdate('cascade'),
    primaryKey({
      columns: [table.userId, table.assetId, table.assetType],
      name: 'user_favorites_pkey',
    }),
  ]
);

export const teamsToUsers = pgTable(
  'teams_to_users',
  {
    teamId: uuid('team_id').notNull(),
    userId: uuid('user_id').notNull(),
    role: teamRoleEnum().default('member').notNull(),
    createdAt: timestamp('created_at', { withTimezone: true, mode: 'string' })
      .defaultNow()
      .notNull(),
    updatedAt: timestamp('updated_at', { withTimezone: true, mode: 'string' })
      .defaultNow()
      .notNull(),
    deletedAt: timestamp('deleted_at', { withTimezone: true, mode: 'string' }),
  },
  (table) => [
    foreignKey({
      columns: [table.teamId],
      foreignColumns: [teams.id],
      name: 'teams_to_users_team_id_fkey',
    }).onDelete('cascade'),
    foreignKey({
      columns: [table.userId],
      foreignColumns: [users.id],
      name: 'teams_to_users_user_id_fkey',
    }).onUpdate('cascade'),
    primaryKey({
      columns: [table.teamId, table.userId],
      name: 'teams_to_users_pkey',
    }),
  ]
);

export const metricFilesToDashboardFiles = pgTable(
  'metric_files_to_dashboard_files',
  {
    metricFileId: uuid('metric_file_id').notNull(),
    dashboardFileId: uuid('dashboard_file_id').notNull(),
    createdAt: timestamp('created_at', { withTimezone: true, mode: 'string' })
      .default(sql`CURRENT_TIMESTAMP`)
      .notNull(),
    updatedAt: timestamp('updated_at', { withTimezone: true, mode: 'string' })
      .default(sql`CURRENT_TIMESTAMP`)
      .notNull(),
    deletedAt: timestamp('deleted_at', { withTimezone: true, mode: 'string' }),
    createdBy: uuid('created_by').notNull(),
  },
  (table) => [
    index('metric_files_to_dashboard_files_dashboard_id_idx').using(
      'btree',
      table.dashboardFileId.asc().nullsLast().op('uuid_ops')
    ),
    index('metric_files_to_dashboard_files_deleted_at_idx').using(
      'btree',
      table.deletedAt.asc().nullsLast().op('timestamptz_ops')
    ),
    index('metric_files_to_dashboard_files_metric_id_idx').using(
      'btree',
      table.metricFileId.asc().nullsLast().op('uuid_ops')
    ),
    foreignKey({
      columns: [table.metricFileId],
      foreignColumns: [metricFiles.id],
      name: 'metric_files_to_dashboard_files_metric_file_id_fkey',
    }),
    foreignKey({
      columns: [table.dashboardFileId],
      foreignColumns: [dashboardFiles.id],
      name: 'metric_files_to_dashboard_files_dashboard_file_id_fkey',
    }),
    foreignKey({
      columns: [table.createdBy],
      foreignColumns: [users.id],
      name: 'metric_files_to_dashboard_files_created_by_fkey',
    }).onUpdate('cascade'),
    primaryKey({
      columns: [table.metricFileId, table.dashboardFileId],
      name: 'metric_files_to_dashboard_files_pkey',
    }),
  ]
);

export const collectionsToAssets = pgTable(
  'collections_to_assets',
  {
    collectionId: uuid('collection_id').notNull(),
    assetId: uuid('asset_id').notNull(),
    assetType: assetTypeEnum('asset_type').notNull(),
    createdAt: timestamp('created_at', { withTimezone: true, mode: 'string' })
      .defaultNow()
      .notNull(),
    updatedAt: timestamp('updated_at', { withTimezone: true, mode: 'string' })
      .defaultNow()
      .notNull(),
    deletedAt: timestamp('deleted_at', { withTimezone: true, mode: 'string' }),
    createdBy: uuid('created_by').notNull(),
    updatedBy: uuid('updated_by').notNull(),
  },
  (table) => [
    foreignKey({
      columns: [table.createdBy],
      foreignColumns: [users.id],
      name: 'collections_to_assets_created_by_fkey',
    }).onUpdate('cascade'),
    foreignKey({
      columns: [table.updatedBy],
      foreignColumns: [users.id],
      name: 'collections_to_assets_updated_by_fkey',
    }).onUpdate('cascade'),
    primaryKey({
      columns: [table.collectionId, table.assetId, table.assetType],
      name: 'collections_to_assets_pkey',
    }),
  ]
);

export const permissionGroupsToIdentities = pgTable(
  'permission_groups_to_identities',
  {
    permissionGroupId: uuid('permission_group_id').notNull(),
    identityId: uuid('identity_id').notNull(),
    identityType: identityTypeEnum('identity_type').notNull(),
    createdAt: timestamp('created_at', { withTimezone: true, mode: 'string' })
      .defaultNow()
      .notNull(),
    updatedAt: timestamp('updated_at', { withTimezone: true, mode: 'string' })
      .defaultNow()
      .notNull(),
    deletedAt: timestamp('deleted_at', { withTimezone: true, mode: 'string' }),
    createdBy: uuid('created_by').notNull(),
    updatedBy: uuid('updated_by').notNull(),
  },
  (table) => [
    foreignKey({
      columns: [table.createdBy],
      foreignColumns: [users.id],
      name: 'permission_groups_to_identities_created_by_fkey',
    }).onUpdate('cascade'),
    foreignKey({
      columns: [table.updatedBy],
      foreignColumns: [users.id],
      name: 'permission_groups_to_identities_updated_by_fkey',
    }).onUpdate('cascade'),
    primaryKey({
      columns: [table.permissionGroupId, table.identityId, table.identityType],
      name: 'permission_groups_to_identities_pkey',
    }),
  ]
);

export const assetPermissions = pgTable(
  'asset_permissions',
  {
    identityId: uuid('identity_id').notNull(),
    identityType: identityTypeEnum('identity_type').notNull(),
    assetId: uuid('asset_id').notNull(),
    assetType: assetTypeEnum('asset_type').notNull(),
    role: assetPermissionRoleEnum().notNull(),
    createdAt: timestamp('created_at', { withTimezone: true, mode: 'string' })
      .defaultNow()
      .notNull(),
    updatedAt: timestamp('updated_at', { withTimezone: true, mode: 'string' })
      .defaultNow()
      .notNull(),
    deletedAt: timestamp('deleted_at', { withTimezone: true, mode: 'string' }),
    createdBy: uuid('created_by').notNull(),
    updatedBy: uuid('updated_by').notNull(),
  },
  (table) => [
    foreignKey({
      columns: [table.createdBy],
      foreignColumns: [users.id],
      name: 'asset_permissions_created_by_fkey',
    }).onUpdate('cascade'),
    foreignKey({
      columns: [table.updatedBy],
      foreignColumns: [users.id],
      name: 'asset_permissions_updated_by_fkey',
    }).onUpdate('cascade'),
    primaryKey({
      columns: [table.identityId, table.identityType, table.assetId, table.assetType],
      name: 'asset_permissions_pkey',
    }),
  ]
);

export const usersToOrganizations = pgTable(
  'users_to_organizations',
  {
    userId: uuid('user_id').notNull(),
    organizationId: uuid('organization_id').notNull(),
    role: userOrganizationRoleEnum().default('querier').notNull(),
    sharingSetting: sharingSettingEnum('sharing_setting').default('none').notNull(),
    editSql: boolean('edit_sql').default(false).notNull(),
    uploadCsv: boolean('upload_csv').default(false).notNull(),
    exportAssets: boolean('export_assets').default(false).notNull(),
    emailSlackEnabled: boolean('email_slack_enabled').default(false).notNull(),
    createdAt: timestamp('created_at', { withTimezone: true, mode: 'string' })
      .defaultNow()
      .notNull(),
    updatedAt: timestamp('updated_at', { withTimezone: true, mode: 'string' })
      .defaultNow()
      .notNull(),
    deletedAt: timestamp('deleted_at', { withTimezone: true, mode: 'string' }),
    createdBy: uuid('created_by').notNull(),
    updatedBy: uuid('updated_by').notNull(),
    deletedBy: uuid('deleted_by'),
    status: userOrganizationStatusEnum().default('active').notNull(),
  },
  (table) => [
    foreignKey({
      columns: [table.organizationId],
      foreignColumns: [organizations.id],
      name: 'users_to_organizations_organization_id_fkey',
    }).onDelete('cascade'),
    foreignKey({
      columns: [table.userId],
      foreignColumns: [users.id],
      name: 'users_to_organizations_user_id_fkey',
    }).onUpdate('cascade'),
    foreignKey({
      columns: [table.createdBy],
      foreignColumns: [users.id],
      name: 'users_to_organizations_created_by_fkey',
    }).onUpdate('cascade'),
    foreignKey({
      columns: [table.updatedBy],
      foreignColumns: [users.id],
      name: 'users_to_organizations_updated_by_fkey',
    }).onUpdate('cascade'),
    foreignKey({
      columns: [table.deletedBy],
      foreignColumns: [users.id],
      name: 'users_to_organizations_deleted_by_fkey',
    }).onUpdate('cascade'),
    primaryKey({
      columns: [table.userId, table.organizationId],
      name: 'users_to_organizations_pkey',
    }),
  ]
);

export const databaseMetadata = pgTable(
  'database_metadata',
  {
    id: uuid().defaultRandom().primaryKey().notNull(),
    dataSourceId: uuid('data_source_id').notNull(),
    name: text().notNull(),
    owner: text(),
    comment: text(),
    created: timestamp({ withTimezone: true, mode: 'string' }),
    lastModified: timestamp('last_modified', {
      withTimezone: true,
      mode: 'string',
    }),
    metadata: jsonb().default({}).notNull(),
    createdAt: timestamp('created_at', { withTimezone: true, mode: 'string' })
      .defaultNow()
      .notNull(),
    updatedAt: timestamp('updated_at', { withTimezone: true, mode: 'string' })
      .defaultNow()
      .notNull(),
    deletedAt: timestamp('deleted_at', { withTimezone: true, mode: 'string' }),
  },
  (table) => [
    foreignKey({
      columns: [table.dataSourceId],
      foreignColumns: [dataSources.id],
      name: 'database_metadata_data_source_id_fkey',
    }).onDelete('cascade'),
    unique('database_metadata_data_source_id_name_key').on(table.dataSourceId, table.name),
    index('database_metadata_data_source_id_idx').using(
      'btree',
      table.dataSourceId.asc().nullsLast().op('uuid_ops')
    ),
  ]
);

export const schemaMetadata = pgTable(
  'schema_metadata',
  {
    id: uuid().defaultRandom().primaryKey().notNull(),
    dataSourceId: uuid('data_source_id').notNull(),
    databaseId: uuid('database_id'), // Optional for MySQL
    name: text().notNull(),
    databaseName: text('database_name').notNull(),
    owner: text(),
    comment: text(),
    created: timestamp({ withTimezone: true, mode: 'string' }),
    lastModified: timestamp('last_modified', {
      withTimezone: true,
      mode: 'string',
    }),
    metadata: jsonb().default({}).notNull(),
    createdAt: timestamp('created_at', { withTimezone: true, mode: 'string' })
      .defaultNow()
      .notNull(),
    updatedAt: timestamp('updated_at', { withTimezone: true, mode: 'string' })
      .defaultNow()
      .notNull(),
    deletedAt: timestamp('deleted_at', { withTimezone: true, mode: 'string' }),
  },
  (table) => [
    foreignKey({
      columns: [table.dataSourceId],
      foreignColumns: [dataSources.id],
      name: 'schema_metadata_data_source_id_fkey',
    }).onDelete('cascade'),
    foreignKey({
      columns: [table.databaseId],
      foreignColumns: [databaseMetadata.id],
      name: 'schema_metadata_database_id_fkey',
    }).onDelete('cascade'),
    unique('schema_metadata_data_source_id_database_id_name_key').on(
      table.dataSourceId,
      table.databaseId,
      table.name
    ),
    index('schema_metadata_data_source_id_idx').using(
      'btree',
      table.dataSourceId.asc().nullsLast().op('uuid_ops')
    ),
    index('schema_metadata_database_id_idx').using(
      'btree',
      table.databaseId.asc().nullsLast().op('uuid_ops')
    ),
  ]
);

export const tableMetadata = pgTable(
  'table_metadata',
  {
    id: uuid().defaultRandom().primaryKey().notNull(),
    dataSourceId: uuid('data_source_id').notNull(),
    databaseId: uuid('database_id'), // Optional for some databases
    schemaId: uuid('schema_id').notNull(),
    name: text().notNull(),
    schemaName: text('schema_name').notNull(),
    databaseName: text('database_name').notNull(),
    type: tableTypeEnum().notNull(),
    rowCount: bigint('row_count', { mode: 'number' }),
    sizeBytes: bigint('size_bytes', { mode: 'number' }),
    comment: text(),
    created: timestamp({ withTimezone: true, mode: 'string' }),
    lastModified: timestamp('last_modified', {
      withTimezone: true,
      mode: 'string',
    }),
    clusteringKeys: jsonb('clustering_keys').default([]).notNull(),
    columns: jsonb().default([]).notNull(), // Array of Column objects
    metadata: jsonb().default({}).notNull(),
    createdAt: timestamp('created_at', { withTimezone: true, mode: 'string' })
      .defaultNow()
      .notNull(),
    updatedAt: timestamp('updated_at', { withTimezone: true, mode: 'string' })
      .defaultNow()
      .notNull(),
    deletedAt: timestamp('deleted_at', { withTimezone: true, mode: 'string' }),
  },
  (table) => [
    foreignKey({
      columns: [table.dataSourceId],
      foreignColumns: [dataSources.id],
      name: 'table_metadata_data_source_id_fkey',
    }).onDelete('cascade'),
    foreignKey({
      columns: [table.databaseId],
      foreignColumns: [databaseMetadata.id],
      name: 'table_metadata_database_id_fkey',
    }).onDelete('cascade'),
    foreignKey({
      columns: [table.schemaId],
      foreignColumns: [schemaMetadata.id],
      name: 'table_metadata_schema_id_fkey',
    }).onDelete('cascade'),
    unique('table_metadata_data_source_id_schema_id_name_key').on(
      table.dataSourceId,
      table.schemaId,
      table.name
    ),
    index('table_metadata_data_source_id_idx').using(
      'btree',
      table.dataSourceId.asc().nullsLast().op('uuid_ops')
    ),
    index('table_metadata_database_id_idx').using(
      'btree',
      table.databaseId.asc().nullsLast().op('uuid_ops')
    ),
    index('table_metadata_schema_id_idx').using(
      'btree',
      table.schemaId.asc().nullsLast().op('uuid_ops')
    ),
  ]
);

// Slack integrations table
export const slackIntegrations = pgTable(
  'slack_integrations',
  {
    id: uuid().defaultRandom().primaryKey().notNull(),
    organizationId: uuid('organization_id').notNull(),
    userId: uuid('user_id').notNull(),

    // OAuth state fields (for pending integrations)
    oauthState: varchar('oauth_state', { length: 255 }).unique(),
    oauthExpiresAt: timestamp('oauth_expires_at', { withTimezone: true, mode: 'string' }),
    oauthMetadata: jsonb('oauth_metadata').default({}),

    // Slack workspace info (populated after successful OAuth)
    teamId: varchar('team_id', { length: 255 }),
    teamName: varchar('team_name', { length: 255 }),
    teamDomain: varchar('team_domain', { length: 255 }),
    enterpriseId: varchar('enterprise_id', { length: 255 }),

    // Bot info
    botUserId: varchar('bot_user_id', { length: 255 }),
    scope: text(),

    // Token reference (actual token in Supabase Vault)
    tokenVaultKey: varchar('token_vault_key', { length: 255 }).unique(),

    // Metadata
    installedBySlackUserId: varchar('installed_by_slack_user_id', { length: 255 }),
    installedAt: timestamp('installed_at', { withTimezone: true, mode: 'string' }),
    lastUsedAt: timestamp('last_used_at', { withTimezone: true, mode: 'string' }),
    status: slackIntegrationStatusEnum().default('pending').notNull(),

    // Default channel configuration
<<<<<<< HEAD
    defaultChannel: jsonb('default_channel').default({}),
=======
    defaultChannel: jsonb('default_channel')
      .$type<{ id: string; name: string } | Record<string, never>>()
      .default({}),
>>>>>>> 1a617a1c

    // Timestamps
    createdAt: timestamp('created_at', { withTimezone: true, mode: 'string' })
      .defaultNow()
      .notNull(),
    updatedAt: timestamp('updated_at', { withTimezone: true, mode: 'string' })
      .defaultNow()
      .notNull(),
    deletedAt: timestamp('deleted_at', { withTimezone: true, mode: 'string' }),
  },
  (table) => [
    foreignKey({
      columns: [table.organizationId],
      foreignColumns: [organizations.id],
      name: 'slack_integrations_organization_id_fkey',
    }).onDelete('cascade'),
    foreignKey({
      columns: [table.userId],
      foreignColumns: [users.id],
      name: 'slack_integrations_user_id_fkey',
    }),
    unique('slack_integrations_org_team_key').on(table.organizationId, table.teamId),
    index('idx_slack_integrations_org_id').using(
      'btree',
      table.organizationId.asc().nullsLast().op('uuid_ops')
    ),
    index('idx_slack_integrations_team_id').using(
      'btree',
      table.teamId.asc().nullsLast().op('text_ops')
    ),
    index('idx_slack_integrations_oauth_state').using(
      'btree',
      table.oauthState.asc().nullsLast().op('text_ops')
    ),
    index('idx_slack_integrations_oauth_expires').using(
      'btree',
      table.oauthExpiresAt.asc().nullsLast().op('timestamptz_ops')
    ),
    check(
      'slack_integrations_status_check',
      sql`(status = 'pending' AND oauth_state IS NOT NULL) OR (status != 'pending' AND team_id IS NOT NULL)`
    ),
  ]
);

// Slack message tracking table (optional)
export const slackMessageTracking = pgTable(
  'slack_message_tracking',
  {
    id: uuid().defaultRandom().primaryKey().notNull(),
    integrationId: uuid('integration_id').notNull(),

    // Internal reference
    internalMessageId: uuid('internal_message_id').notNull().unique(),

    // Slack references
    slackChannelId: varchar('slack_channel_id', { length: 255 }).notNull(),
    slackMessageTs: varchar('slack_message_ts', { length: 255 }).notNull(),
    slackThreadTs: varchar('slack_thread_ts', { length: 255 }),

    // Metadata
    messageType: varchar('message_type', { length: 50 }).notNull(), // 'message', 'reply', 'update'
    content: text(),
    senderInfo: jsonb('sender_info'),

    // Timestamps
    sentAt: timestamp('sent_at', { withTimezone: true, mode: 'string' }).notNull(),
    createdAt: timestamp('created_at', { withTimezone: true, mode: 'string' })
      .defaultNow()
      .notNull(),
  },
  (table) => [
    foreignKey({
      columns: [table.integrationId],
      foreignColumns: [slackIntegrations.id],
      name: 'slack_message_tracking_integration_id_fkey',
    }).onDelete('cascade'),
    index('idx_message_tracking_integration').using(
      'btree',
      table.integrationId.asc().nullsLast().op('uuid_ops')
    ),
    index('idx_message_tracking_channel').using(
      'btree',
      table.slackChannelId.asc().nullsLast().op('text_ops')
    ),
    index('idx_message_tracking_thread').using(
      'btree',
      table.slackThreadTs.asc().nullsLast().op('text_ops')
    ),
  ]
);

// Join table between messages and slack messages
export const messagesToSlackMessages = pgTable(
  'messages_to_slack_messages',
  {
    messageId: uuid('message_id').notNull(),
    slackMessageId: uuid('slack_message_id').notNull(),
    createdAt: timestamp('created_at', { withTimezone: true, mode: 'string' })
      .defaultNow()
      .notNull(),
    updatedAt: timestamp('updated_at', { withTimezone: true, mode: 'string' })
      .defaultNow()
      .notNull(),
    deletedAt: timestamp('deleted_at', { withTimezone: true, mode: 'string' }),
  },
  (table) => [
    // Foreign keys
    foreignKey({
      columns: [table.messageId],
      foreignColumns: [messages.id],
      name: 'messages_to_slack_messages_message_id_fkey',
    }).onDelete('cascade'),
    foreignKey({
      columns: [table.slackMessageId],
      foreignColumns: [slackMessageTracking.id],
      name: 'messages_to_slack_messages_slack_message_id_fkey',
    }).onDelete('cascade'),
    // Composite primary key
    primaryKey({
      columns: [table.messageId, table.slackMessageId],
      name: 'messages_to_slack_messages_pkey',
    }),
    // Indexes for query performance
    index('messages_to_slack_messages_message_id_idx').using(
      'btree',
      table.messageId.asc().nullsLast().op('uuid_ops')
    ),
    index('messages_to_slack_messages_slack_message_id_idx').using(
      'btree',
      table.slackMessageId.asc().nullsLast().op('uuid_ops')
    ),
  ]
);<|MERGE_RESOLUTION|>--- conflicted
+++ resolved
@@ -22,10 +22,6 @@
 
 export const assetPermissionRoleEnum = pgEnum('asset_permission_role_enum', [
   'owner',
-<<<<<<< HEAD
-=======
-  'editor',
->>>>>>> 1a617a1c
   'viewer',
   'full_access',
   'can_edit',
@@ -831,10 +827,7 @@
     createdBy: uuid('created_by').notNull(),
     feedback: text(),
     isCompleted: boolean('is_completed').default(false).notNull(),
-<<<<<<< HEAD
-=======
     postProcessingMessage: jsonb('post_processing_message'),
->>>>>>> 1a617a1c
   },
   (table) => [
     index('messages_chat_id_idx').using('btree', table.chatId.asc().nullsLast().op('uuid_ops')),
@@ -1819,13 +1812,9 @@
     status: slackIntegrationStatusEnum().default('pending').notNull(),
 
     // Default channel configuration
-<<<<<<< HEAD
-    defaultChannel: jsonb('default_channel').default({}),
-=======
     defaultChannel: jsonb('default_channel')
       .$type<{ id: string; name: string } | Record<string, never>>()
       .default({}),
->>>>>>> 1a617a1c
 
     // Timestamps
     createdAt: timestamp('created_at', { withTimezone: true, mode: 'string' })
