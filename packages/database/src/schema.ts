import { sql } from 'drizzle-orm';
import {
  bigint,
  boolean,
  check,
  doublePrecision,
  foreignKey,
  index,
  integer,
  jsonb,
  pgEnum,
  pgPolicy,
  pgTable,
  primaryKey,
  text,
  timestamp,
  unique,
  uniqueIndex,
  uuid,
  varchar,
} from 'drizzle-orm/pg-core';
import type { OrganizationColorPalettes } from './schema-types';

export const assetPermissionRoleEnum = pgEnum('asset_permission_role_enum', [
  'owner',
  'viewer',
  'full_access',
  'can_edit',
  'can_filter',
  'can_view',
]);
export const assetTypeEnum = pgEnum('asset_type_enum', [
  'dashboard',
  'thread',
  'collection',
  'chat',
  'metric_file',
  'dashboard_file',
<<<<<<< HEAD
  'report_file',
=======
  'data_source',
  'metric',
  'filter',
  'dataset',
  'tool',
  'source',
  'collection_file',
  'dataset_permission',
>>>>>>> 47f413e1
]);
// Asset type enum removed - now using text for all asset_type columns
export const dataSourceOnboardingStatusEnum = pgEnum('data_source_onboarding_status_enum', [
  'notStarted',
  'inProgress',
  'completed',
  'failed',
]);
export const datasetTypeEnum = pgEnum('dataset_type_enum', ['table', 'view', 'materializedView']);
export const identityTypeEnum = pgEnum('identity_type_enum', ['user', 'team', 'organization']);
export const messageFeedbackEnum = pgEnum('message_feedback_enum', ['positive', 'negative']);
export const sharingSettingEnum = pgEnum('sharing_setting_enum', [
  'none',
  'team',
  'organization',
  'public',
]);
export const storedValuesStatusEnum = pgEnum('stored_values_status_enum', [
  'syncing',
  'success',
  'failed',
]);
export const teamRoleEnum = pgEnum('team_role_enum', ['manager', 'member']);
export const userOrganizationRoleEnum = pgEnum('user_organization_role_enum', [
  'workspace_admin',
  'data_admin',
  'querier',
  'restricted_querier',
  'viewer',
]);
export const userOrganizationStatusEnum = pgEnum('user_organization_status_enum', [
  'active',
  'inactive',
  'pending',
  'guest',
]);
export const verificationEnum = pgEnum('verification_enum', [
  'verified',
  'backlogged',
  'inReview',
  'requested',
  'notRequested',
]);
export const tableTypeEnum = pgEnum('table_type_enum', [
  'TABLE',
  'VIEW',
  'MATERIALIZED_VIEW',
  'EXTERNAL_TABLE',
  'TEMPORARY_TABLE',
]);
export const slackIntegrationStatusEnum = pgEnum('slack_integration_status_enum', [
  'pending',
  'active',
  'failed',
  'revoked',
]);

export const slackChatAuthorizationEnum = pgEnum('slack_chat_authorization_enum', [
  'unauthorized',
  'authorized',
  'auto_added',
]);

export const slackSharingPermissionEnum = pgEnum('slack_sharing_permission_enum', [
  'shareWithWorkspace',
  'shareWithChannel',
  'noSharing',
]);

export const githubIntegrationStatusEnum = pgEnum('github_integration_status_enum', [
  'pending',
  'active',
  'suspended',
  'revoked',
]);

export const workspaceSharingEnum = pgEnum('workspace_sharing_enum', [
  'none',
  'can_view',
  'can_edit',
  'full_access',
]);

export const apiKeys = pgTable(
  'api_keys',
  {
    id: uuid().defaultRandom().primaryKey().notNull(),
    ownerId: uuid('owner_id').notNull(),
    key: text().notNull(),
    organizationId: uuid('organization_id').notNull(),
    createdAt: timestamp('created_at', { withTimezone: true, mode: 'string' })
      .defaultNow()
      .notNull(),
    updatedAt: timestamp('updated_at', { withTimezone: true, mode: 'string' })
      .defaultNow()
      .notNull(),
    deletedAt: timestamp('deleted_at', { withTimezone: true, mode: 'string' }),
  },
  (table) => [
    foreignKey({
      columns: [table.organizationId],
      foreignColumns: [organizations.id],
      name: 'api_keys_organization_id_fkey',
    }).onDelete('cascade'),
    foreignKey({
      columns: [table.ownerId],
      foreignColumns: [users.id],
      name: 'api_keys_owner_id_fkey',
    }).onUpdate('cascade'),
    unique('api_keys_key_key').on(table.key),
  ]
);

export const teams = pgTable(
  'teams',
  {
    id: uuid().defaultRandom().primaryKey().notNull(),
    name: text().notNull(),
    organizationId: uuid('organization_id').notNull(),
    sharingSetting: sharingSettingEnum('sharing_setting').default('none').notNull(),
    editSql: boolean('edit_sql').default(false).notNull(),
    uploadCsv: boolean('upload_csv').default(false).notNull(),
    exportAssets: boolean('export_assets').default(false).notNull(),
    emailSlackEnabled: boolean('email_slack_enabled').default(false).notNull(),
    createdBy: uuid('created_by').notNull(),
    createdAt: timestamp('created_at', { withTimezone: true, mode: 'string' })
      .defaultNow()
      .notNull(),
    updatedAt: timestamp('updated_at', { withTimezone: true, mode: 'string' })
      .defaultNow()
      .notNull(),
    deletedAt: timestamp('deleted_at', { withTimezone: true, mode: 'string' }),
  },
  (table) => [
    foreignKey({
      columns: [table.organizationId],
      foreignColumns: [organizations.id],
      name: 'teams_organization_id_fkey',
    }).onDelete('cascade'),
    foreignKey({
      columns: [table.createdBy],
      foreignColumns: [users.id],
      name: 'teams_created_by_fkey',
    }).onUpdate('cascade'),
    unique('teams_name_key').on(table.name),
  ]
);

export const permissionGroups = pgTable(
  'permission_groups',
  {
    id: uuid().defaultRandom().primaryKey().notNull(),
    name: text().notNull(),
    organizationId: uuid('organization_id').notNull(),
    createdBy: uuid('created_by').notNull(),
    updatedBy: uuid('updated_by').notNull(),
    createdAt: timestamp('created_at', { withTimezone: true, mode: 'string' })
      .defaultNow()
      .notNull(),
    updatedAt: timestamp('updated_at', { withTimezone: true, mode: 'string' })
      .defaultNow()
      .notNull(),
    deletedAt: timestamp('deleted_at', { withTimezone: true, mode: 'string' }),
  },
  (table) => [
    foreignKey({
      columns: [table.organizationId],
      foreignColumns: [organizations.id],
      name: 'permission_groups_organization_id_fkey',
    }).onDelete('cascade'),
    foreignKey({
      columns: [table.createdBy],
      foreignColumns: [users.id],
      name: 'permission_groups_created_by_fkey',
    }).onUpdate('cascade'),
    foreignKey({
      columns: [table.updatedBy],
      foreignColumns: [users.id],
      name: 'permission_groups_updated_by_fkey',
    }).onUpdate('cascade'),
  ]
);

export const terms = pgTable(
  'terms',
  {
    id: uuid().defaultRandom().primaryKey().notNull(),
    name: text().notNull(),
    definition: text(),
    sqlSnippet: text('sql_snippet'),
    organizationId: uuid('organization_id').notNull(),
    createdBy: uuid('created_by').notNull(),
    updatedBy: uuid('updated_by').notNull(),
    createdAt: timestamp('created_at', { withTimezone: true, mode: 'string' })
      .defaultNow()
      .notNull(),
    updatedAt: timestamp('updated_at', { withTimezone: true, mode: 'string' })
      .defaultNow()
      .notNull(),
    deletedAt: timestamp('deleted_at', { withTimezone: true, mode: 'string' }),
  },
  (table) => [
    foreignKey({
      columns: [table.organizationId],
      foreignColumns: [organizations.id],
      name: 'terms_organization_id_fkey',
    }).onDelete('cascade'),
    foreignKey({
      columns: [table.createdBy],
      foreignColumns: [users.id],
      name: 'terms_created_by_fkey',
    }).onUpdate('cascade'),
    foreignKey({
      columns: [table.updatedBy],
      foreignColumns: [users.id],
      name: 'terms_updated_by_fkey',
    }).onUpdate('cascade'),
  ]
);

export const collections = pgTable(
  'collections',
  {
    id: uuid().defaultRandom().primaryKey().notNull(),
    name: text().notNull(),
    description: text(),
    createdBy: uuid('created_by').notNull(),
    updatedBy: uuid('updated_by').notNull(),
    createdAt: timestamp('created_at', { withTimezone: true, mode: 'string' })
      .defaultNow()
      .notNull(),
    updatedAt: timestamp('updated_at', { withTimezone: true, mode: 'string' })
      .defaultNow()
      .notNull(),
    deletedAt: timestamp('deleted_at', { withTimezone: true, mode: 'string' }),
    organizationId: uuid('organization_id').notNull(),
    workspaceSharing: workspaceSharingEnum('workspace_sharing').default('none').notNull(),
    workspaceSharingEnabledBy: uuid('workspace_sharing_enabled_by'),
    workspaceSharingEnabledAt: timestamp('workspace_sharing_enabled_at', {
      withTimezone: true,
      mode: 'string',
    }),
  },
  (table) => [
    foreignKey({
      columns: [table.organizationId],
      foreignColumns: [organizations.id],
      name: 'collections_organization_id_fkey',
    }).onUpdate('cascade'),
    foreignKey({
      columns: [table.createdBy],
      foreignColumns: [users.id],
      name: 'collections_created_by_fkey',
    }).onUpdate('cascade'),
    foreignKey({
      columns: [table.updatedBy],
      foreignColumns: [users.id],
      name: 'collections_updated_by_fkey',
    }).onUpdate('cascade'),
    foreignKey({
      columns: [table.workspaceSharingEnabledBy],
      foreignColumns: [users.id],
      name: 'collections_workspace_sharing_enabled_by_fkey',
    }).onUpdate('cascade'),
  ]
);

export const dashboards = pgTable(
  'dashboards',
  {
    id: uuid().defaultRandom().primaryKey().notNull(),
    name: text().notNull(),
    description: text(),
    config: jsonb().notNull(),
    publiclyAccessible: boolean('publicly_accessible').default(false).notNull(),
    publiclyEnabledBy: uuid('publicly_enabled_by'),
    publicExpiryDate: timestamp('public_expiry_date', {
      withTimezone: true,
      mode: 'string',
    }),
    passwordSecretId: uuid('password_secret_id'),
    createdBy: uuid('created_by').notNull(),
    updatedBy: uuid('updated_by').notNull(),
    createdAt: timestamp('created_at', { withTimezone: true, mode: 'string' })
      .defaultNow()
      .notNull(),
    updatedAt: timestamp('updated_at', { withTimezone: true, mode: 'string' })
      .defaultNow()
      .notNull(),
    deletedAt: timestamp('deleted_at', { withTimezone: true, mode: 'string' }),
    organizationId: uuid('organization_id').notNull(),
  },
  (table) => [
    foreignKey({
      columns: [table.publiclyEnabledBy],
      foreignColumns: [users.id],
      name: 'dashboards_publicly_enabled_by_fkey',
    }).onUpdate('cascade'),
    foreignKey({
      columns: [table.organizationId],
      foreignColumns: [organizations.id],
      name: 'dashboards_organization_id_fkey',
    }).onUpdate('cascade'),
    foreignKey({
      columns: [table.createdBy],
      foreignColumns: [users.id],
      name: 'dashboards_created_by_fkey',
    }).onUpdate('cascade'),
    foreignKey({
      columns: [table.updatedBy],
      foreignColumns: [users.id],
      name: 'dashboards_updated_by_fkey',
    }).onUpdate('cascade'),
  ]
);

export const dashboardVersions = pgTable(
  'dashboard_versions',
  {
    id: uuid().defaultRandom().primaryKey().notNull(),
    dashboardId: uuid('dashboard_id').notNull(),
    config: jsonb().notNull(),
    createdAt: timestamp('created_at', { withTimezone: true, mode: 'string' })
      .defaultNow()
      .notNull(),
    updatedAt: timestamp('updated_at', { withTimezone: true, mode: 'string' })
      .defaultNow()
      .notNull(),
    deletedAt: timestamp('deleted_at', { withTimezone: true, mode: 'string' }),
  },
  (table) => [
    foreignKey({
      columns: [table.dashboardId],
      foreignColumns: [dashboards.id],
      name: 'dashboard_versions_dashboard_id_fkey',
    }).onDelete('cascade'),
  ]
);

export const dataSources = pgTable(
  'data_sources',
  {
    id: uuid().defaultRandom().primaryKey().notNull(),
    name: text().notNull(),
    type: text().notNull(),
    secretId: uuid('secret_id').notNull(),
    onboardingStatus: dataSourceOnboardingStatusEnum('onboarding_status')
      .default('notStarted')
      .notNull(),
    onboardingError: text('onboarding_error'),
    organizationId: uuid('organization_id').notNull(),
    createdBy: uuid('created_by').notNull(),
    updatedBy: uuid('updated_by').notNull(),
    createdAt: timestamp('created_at', { withTimezone: true, mode: 'string' })
      .defaultNow()
      .notNull(),
    updatedAt: timestamp('updated_at', { withTimezone: true, mode: 'string' })
      .defaultNow()
      .notNull(),
    deletedAt: timestamp('deleted_at', { withTimezone: true, mode: 'string' }),
    env: varchar().default('dev').notNull(),
  },
  (table) => [
    foreignKey({
      columns: [table.organizationId],
      foreignColumns: [organizations.id],
      name: 'data_sources_organization_id_fkey',
    }).onDelete('cascade'),
    foreignKey({
      columns: [table.createdBy],
      foreignColumns: [users.id],
      name: 'data_sources_created_by_fkey',
    }).onUpdate('cascade'),
    foreignKey({
      columns: [table.updatedBy],
      foreignColumns: [users.id],
      name: 'data_sources_updated_by_fkey',
    }).onUpdate('cascade'),
    unique('data_sources_name_organization_id_env_key').on(
      table.name,
      table.organizationId,
      table.env
    ),
  ]
);

export const datasetColumns = pgTable(
  'dataset_columns',
  {
    id: uuid().primaryKey().notNull(),
    datasetId: uuid('dataset_id').notNull(),
    name: text().notNull(),
    type: text().notNull(),
    description: text(),
    nullable: boolean().notNull(),
    createdAt: timestamp('created_at', {
      withTimezone: true,
      mode: 'string',
    }).notNull(),
    updatedAt: timestamp('updated_at', { withTimezone: true, mode: 'string' })
      .defaultNow()
      .notNull(),
    deletedAt: timestamp('deleted_at', { withTimezone: true, mode: 'string' }),
    storedValues: boolean('stored_values').default(false),
    storedValuesStatus: storedValuesStatusEnum('stored_values_status'),
    storedValuesError: text('stored_values_error'),
    // You can use { mode: "bigint" } if numbers are exceeding js number limitations
    storedValuesCount: bigint('stored_values_count', { mode: 'number' }),
    storedValuesLastSynced: timestamp('stored_values_last_synced', {
      withTimezone: true,
      mode: 'string',
    }),
    semanticType: text('semantic_type'),
    dimType: text('dim_type'),
    expr: text(),
  },
  (table) => [unique('unique_dataset_column_name').on(table.datasetId, table.name)]
);

export const sqlEvaluations = pgTable('sql_evaluations', {
  id: uuid().default(sql`uuid_generate_v4()`).primaryKey().notNull(),
  evaluationObj: jsonb('evaluation_obj').notNull(),
  evaluationSummary: text('evaluation_summary').notNull(),
  score: text().notNull(),
  createdAt: timestamp('created_at', { withTimezone: true, mode: 'string' }).defaultNow().notNull(),
  updatedAt: timestamp('updated_at', { withTimezone: true, mode: 'string' }).defaultNow().notNull(),
  deletedAt: timestamp('deleted_at', { withTimezone: true, mode: 'string' }),
});

export const assetSearch = pgTable(
  'asset_search',
  {
    id: uuid().defaultRandom().primaryKey().notNull(),
    assetId: uuid('asset_id').notNull(),
    // The assetType column is a plain string (text), not an enum.
    assetType: text('asset_type').notNull(),
    content: text().notNull(),
    organizationId: uuid('organization_id').notNull(),
    createdAt: timestamp('created_at', { withTimezone: true, mode: 'string' })
      .defaultNow()
      .notNull(),
    updatedAt: timestamp('updated_at', { withTimezone: true, mode: 'string' })
      .defaultNow()
      .notNull(),
    deletedAt: timestamp('deleted_at', { withTimezone: true, mode: 'string' }),
  },
  (table) => [
    uniqueIndex('asset_search_asset_id_asset_type_idx').using(
      'btree',
      table.assetId.asc().nullsLast().op('text_ops'),
      table.assetType.asc().nullsLast().op('text_ops')
    ),
    index('pgroonga_content_index').using(
      'pgroonga',
      table.content.asc().nullsLast().op('pgroonga_text_full_text_search_ops_v2')
    ),
  ]
);

export const datasetGroups = pgTable(
  'dataset_groups',
  {
    id: uuid().defaultRandom().primaryKey().notNull(),
    organizationId: uuid('organization_id').notNull(),
    name: varchar().notNull(),
    createdAt: timestamp('created_at', { withTimezone: true, mode: 'string' })
      .defaultNow()
      .notNull(),
    updatedAt: timestamp('updated_at', { withTimezone: true, mode: 'string' })
      .defaultNow()
      .notNull(),
    deletedAt: timestamp('deleted_at', { withTimezone: true, mode: 'string' }),
  },
  (table) => [
    index('dataset_groups_deleted_at_idx').using(
      'btree',
      table.deletedAt.asc().nullsLast().op('timestamptz_ops')
    ),
    index('dataset_groups_organization_id_idx').using(
      'btree',
      table.organizationId.asc().nullsLast().op('uuid_ops')
    ),
    foreignKey({
      columns: [table.organizationId],
      foreignColumns: [organizations.id],
      name: 'dataset_groups_organization_id_fkey',
    }).onDelete('cascade'),
    pgPolicy('dataset_groups_policy', {
      as: 'permissive',
      for: 'all',
      to: ['authenticated'],
      using: sql`true`,
    }),
  ]
);

export const datasetPermissions = pgTable(
  'dataset_permissions',
  {
    id: uuid().defaultRandom().primaryKey().notNull(),
    organizationId: uuid('organization_id').notNull(),
    datasetId: uuid('dataset_id').notNull(),
    permissionId: uuid('permission_id').notNull(),
    permissionType: varchar('permission_type').notNull(),
    createdAt: timestamp('created_at', { withTimezone: true, mode: 'string' })
      .defaultNow()
      .notNull(),
    updatedAt: timestamp('updated_at', { withTimezone: true, mode: 'string' })
      .defaultNow()
      .notNull(),
    deletedAt: timestamp('deleted_at', { withTimezone: true, mode: 'string' }),
  },
  (table) => [
    index('dataset_permissions_dataset_id_idx').using(
      'btree',
      table.datasetId.asc().nullsLast().op('uuid_ops')
    ),
    index('dataset_permissions_deleted_at_idx').using(
      'btree',
      table.deletedAt.asc().nullsLast().op('timestamptz_ops')
    ),
    index('dataset_permissions_organization_id_idx').using(
      'btree',
      table.organizationId.asc().nullsLast().op('uuid_ops')
    ),
    index('dataset_permissions_permission_lookup_idx').using(
      'btree',
      table.permissionId.asc().nullsLast().op('uuid_ops'),
      table.permissionType.asc().nullsLast().op('text_ops')
    ),
    foreignKey({
      columns: [table.organizationId],
      foreignColumns: [organizations.id],
      name: 'dataset_permissions_organization_id_fkey',
    }).onDelete('cascade'),
    foreignKey({
      columns: [table.datasetId],
      foreignColumns: [datasets.id],
      name: 'dataset_permissions_dataset_id_fkey',
    }).onDelete('cascade'),
    unique('dataset_permissions_dataset_id_permission_id_permission_typ_key').on(
      table.datasetId,
      table.permissionId,
      table.permissionType
    ),
    pgPolicy('dataset_permissions_policy', {
      as: 'permissive',
      for: 'all',
      to: ['authenticated'],
      using: sql`true`,
    }),
    check(
      'dataset_permissions_permission_type_check',
      sql`(permission_type)::text = ANY ((ARRAY['user'::character varying, 'dataset_group'::character varying, 'permission_group'::character varying])::text[])`
    ),
  ]
);

export const dieselSchemaMigrations = pgTable(
  '__diesel_schema_migrations',
  {
    version: varchar({ length: 50 }).primaryKey().notNull(),
    runOn: timestamp('run_on', { mode: 'string' }).default(sql`CURRENT_TIMESTAMP`).notNull(),
  },
  (_table) => [
    pgPolicy('diesel_schema_migrations_policy', {
      as: 'permissive',
      for: 'all',
      to: ['authenticated'],
      using: sql`true`,
    }),
  ]
);

export const datasetGroupsPermissions = pgTable(
  'dataset_groups_permissions',
  {
    id: uuid().defaultRandom().primaryKey().notNull(),
    datasetGroupId: uuid('dataset_group_id').notNull(),
    permissionId: uuid('permission_id').notNull(),
    permissionType: varchar('permission_type').notNull(),
    organizationId: uuid('organization_id').notNull(),
    createdAt: timestamp('created_at', { withTimezone: true, mode: 'string' })
      .defaultNow()
      .notNull(),
    updatedAt: timestamp('updated_at', { withTimezone: true, mode: 'string' })
      .defaultNow()
      .notNull(),
    deletedAt: timestamp('deleted_at', { withTimezone: true, mode: 'string' }),
  },
  (table) => [
    index('dataset_groups_permissions_dataset_group_id_idx').using(
      'btree',
      table.datasetGroupId.asc().nullsLast().op('uuid_ops')
    ),
    index('dataset_groups_permissions_organization_id_idx').using(
      'btree',
      table.organizationId.asc().nullsLast().op('uuid_ops')
    ),
    index('dataset_groups_permissions_permission_id_idx').using(
      'btree',
      table.permissionId.asc().nullsLast().op('uuid_ops')
    ),
    foreignKey({
      columns: [table.datasetGroupId],
      foreignColumns: [datasetGroups.id],
      name: 'dataset_groups_permissions_dataset_group_id_fkey',
    }),
    foreignKey({
      columns: [table.organizationId],
      foreignColumns: [organizations.id],
      name: 'dataset_groups_permissions_organization_id_fkey',
    }),
    unique('unique_dataset_group_permission').on(
      table.datasetGroupId,
      table.permissionId,
      table.permissionType
    ),
  ]
);

export const threadsDeprecated = pgTable(
  'threads_deprecated',
  {
    id: uuid().defaultRandom().primaryKey().notNull(),
    createdBy: uuid('created_by').notNull(),
    updatedBy: uuid('updated_by').notNull(),
    publiclyAccessible: boolean('publicly_accessible').default(false).notNull(),
    publiclyEnabledBy: uuid('publicly_enabled_by'),
    publicExpiryDate: timestamp('public_expiry_date', {
      withTimezone: true,
      mode: 'string',
    }),
    passwordSecretId: uuid('password_secret_id'),
    stateMessageId: uuid('state_message_id'),
    parentThreadId: uuid('parent_thread_id'),
    createdAt: timestamp('created_at', { withTimezone: true, mode: 'string' })
      .defaultNow()
      .notNull(),
    updatedAt: timestamp('updated_at', { withTimezone: true, mode: 'string' })
      .defaultNow()
      .notNull(),
    deletedAt: timestamp('deleted_at', { withTimezone: true, mode: 'string' }),
    organizationId: uuid('organization_id').notNull(),
  },
  (table) => [
    foreignKey({
      columns: [table.createdBy],
      foreignColumns: [users.id],
      name: 'threads_created_by_fkey',
    }).onUpdate('cascade'),
    foreignKey({
      columns: [table.updatedBy],
      foreignColumns: [users.id],
      name: 'threads_updated_by_fkey',
    }).onUpdate('cascade'),
    foreignKey({
      columns: [table.publiclyEnabledBy],
      foreignColumns: [users.id],
      name: 'threads_publicly_enabled_by_fkey',
    }).onUpdate('cascade'),
    foreignKey({
      columns: [table.parentThreadId],
      foreignColumns: [table.id],
      name: 'threads_parent_thread_id_fkey',
    }).onUpdate('cascade'),
    foreignKey({
      columns: [table.organizationId],
      foreignColumns: [organizations.id],
      name: 'threads_organization_id_fkey',
    }),
    foreignKey({
      columns: [table.createdBy],
      foreignColumns: [users.id],
      name: 'threads_deprecated_created_by_fkey',
    }).onUpdate('cascade'),
    foreignKey({
      columns: [table.updatedBy],
      foreignColumns: [users.id],
      name: 'threads_deprecated_updated_by_fkey',
    }).onUpdate('cascade'),
    foreignKey({
      columns: [table.publiclyEnabledBy],
      foreignColumns: [users.id],
      name: 'threads_deprecated_publicly_enabled_by_fkey',
    }).onUpdate('cascade'),
  ]
);

export const messagesDeprecated = pgTable(
  'messages_deprecated',
  {
    id: uuid().defaultRandom().primaryKey().notNull(),
    threadId: uuid('thread_id').notNull(),
    sentBy: uuid('sent_by').notNull(),
    message: text().notNull(),
    responses: jsonb(),
    code: text(),
    context: jsonb(),
    title: text(),
    feedback: messageFeedbackEnum(),
    verification: verificationEnum().default('notRequested').notNull(),
    datasetId: uuid('dataset_id'),
    chartConfig: jsonb('chart_config').default({}),
    chartRecommendations: jsonb('chart_recommendations').default({}),
    timeFrame: text('time_frame'),
    dataMetadata: jsonb('data_metadata'),
    draftSessionId: uuid('draft_session_id'),
    createdAt: timestamp('created_at', { withTimezone: true, mode: 'string' })
      .defaultNow()
      .notNull(),
    updatedAt: timestamp('updated_at', { withTimezone: true, mode: 'string' })
      .defaultNow()
      .notNull(),
    deletedAt: timestamp('deleted_at', { withTimezone: true, mode: 'string' }),
    draftState: jsonb('draft_state'),
    summaryQuestion: text('summary_question'),
    sqlEvaluationId: uuid('sql_evaluation_id'),
  },
  (table) => [
    foreignKey({
      columns: [table.sentBy],
      foreignColumns: [users.id],
      name: 'messages_sent_by_fkey',
    }).onUpdate('cascade'),
    foreignKey({
      columns: [table.datasetId],
      foreignColumns: [datasets.id],
      name: 'messages_dataset_id_fkey',
    }).onDelete('cascade'),
    foreignKey({
      columns: [table.sentBy],
      foreignColumns: [users.id],
      name: 'messages_deprecated_sent_by_fkey',
    }).onUpdate('cascade'),
  ]
);

export const datasets = pgTable(
  'datasets',
  {
    id: uuid().defaultRandom().primaryKey().notNull(),
    name: text().notNull(),
    databaseName: text('database_name').notNull(),
    whenToUse: text('when_to_use'),
    whenNotToUse: text('when_not_to_use'),
    type: datasetTypeEnum().notNull(),
    definition: text().notNull(),
    schema: text().notNull(),
    enabled: boolean().default(false).notNull(),
    imported: boolean().default(false).notNull(),
    dataSourceId: uuid('data_source_id').notNull(),
    organizationId: uuid('organization_id').notNull(),
    createdBy: uuid('created_by').notNull(),
    updatedBy: uuid('updated_by').notNull(),
    createdAt: timestamp('created_at', { withTimezone: true, mode: 'string' })
      .defaultNow()
      .notNull(),
    updatedAt: timestamp('updated_at', { withTimezone: true, mode: 'string' })
      .defaultNow()
      .notNull(),
    deletedAt: timestamp('deleted_at', { withTimezone: true, mode: 'string' }),
    model: text(),
    ymlFile: text('yml_file'),
    databaseIdentifier: text('database_identifier'),
  },
  (table) => [
    foreignKey({
      columns: [table.dataSourceId],
      foreignColumns: [dataSources.id],
      name: 'datasets_data_source_id_fkey',
    }).onDelete('cascade'),
    foreignKey({
      columns: [table.organizationId],
      foreignColumns: [organizations.id],
      name: 'datasets_organization_id_fkey',
    }).onDelete('cascade'),
    foreignKey({
      columns: [table.createdBy],
      foreignColumns: [users.id],
      name: 'datasets_created_by_fkey',
    }).onUpdate('cascade'),
    foreignKey({
      columns: [table.updatedBy],
      foreignColumns: [users.id],
      name: 'datasets_updated_by_fkey',
    }).onUpdate('cascade'),
    unique('datasets_database_name_data_source_id_key').on(table.databaseName, table.dataSourceId),
  ]
);

export const users = pgTable(
  'users',
  {
    id: uuid().defaultRandom().primaryKey().notNull(),
    email: text().notNull(),
    name: text(),
    config: jsonb().default({}).notNull(),
    createdAt: timestamp('created_at', { withTimezone: true, mode: 'string' })
      .defaultNow()
      .notNull(),
    updatedAt: timestamp('updated_at', { withTimezone: true, mode: 'string' })
      .defaultNow()
      .notNull(),
    attributes: jsonb().default({}).notNull(),
    avatarUrl: text('avatar_url'),
  },
  (table) => [unique('users_email_key').on(table.email)]
);

export const messages = pgTable(
  'messages',
  {
    id: uuid().defaultRandom().primaryKey().notNull(),
    requestMessage: text('request_message'),
    responseMessages: jsonb('response_messages').notNull(),
    reasoning: jsonb().notNull(),
    title: text().notNull(),
    rawLlmMessages: jsonb('raw_llm_messages').notNull(),
    finalReasoningMessage: text('final_reasoning_message'),
    chatId: uuid('chat_id').notNull(),
    createdAt: timestamp('created_at', { withTimezone: true, mode: 'string' })
      .defaultNow()
      .notNull(),
    updatedAt: timestamp('updated_at', { withTimezone: true, mode: 'string' })
      .defaultNow()
      .notNull(),
    deletedAt: timestamp('deleted_at', { withTimezone: true, mode: 'string' }),
    createdBy: uuid('created_by').notNull(),
    feedback: text(),
    isCompleted: boolean('is_completed').default(false).notNull(),
    postProcessingMessage: jsonb('post_processing_message'),
    triggerRunId: text('trigger_run_id'),
  },
  (table) => [
    index('messages_chat_id_idx').using('btree', table.chatId.asc().nullsLast().op('uuid_ops')),
    index('messages_created_at_idx').using(
      'btree',
      table.createdAt.asc().nullsLast().op('timestamptz_ops')
    ),
    index('messages_created_by_idx').using(
      'btree',
      table.createdBy.asc().nullsLast().op('uuid_ops')
    ),
    foreignKey({
      columns: [table.chatId],
      foreignColumns: [chats.id],
      name: 'messages_chat_id_fkey',
    }),
    foreignKey({
      columns: [table.createdBy],
      foreignColumns: [users.id],
      name: 'messages_created_by_fkey',
    }).onUpdate('cascade'),
  ]
);

export const messagesToFiles = pgTable(
  'messages_to_files',
  {
    id: uuid().primaryKey().notNull(),
    messageId: uuid('message_id').notNull(),
    fileId: uuid('file_id').notNull(),
    createdAt: timestamp('created_at', { withTimezone: true, mode: 'string' })
      .default(sql`CURRENT_TIMESTAMP`)
      .notNull(),
    updatedAt: timestamp('updated_at', { withTimezone: true, mode: 'string' })
      .default(sql`CURRENT_TIMESTAMP`)
      .notNull(),
    deletedAt: timestamp('deleted_at', { withTimezone: true, mode: 'string' }),
    isDuplicate: boolean('is_duplicate').default(false).notNull(),
    versionNumber: integer('version_number').default(1).notNull(),
  },
  (table) => [
    index('messages_files_file_id_idx').using(
      'btree',
      table.fileId.asc().nullsLast().op('uuid_ops')
    ),
    index('messages_files_message_id_idx').using(
      'btree',
      table.messageId.asc().nullsLast().op('uuid_ops')
    ),
    foreignKey({
      columns: [table.messageId],
      foreignColumns: [messages.id],
      name: 'messages_to_files_message_id_fkey',
    }),
    unique('messages_to_files_message_id_file_id_key').on(table.messageId, table.fileId),
  ]
);

export const dashboardFiles = pgTable(
  'dashboard_files',
  {
    id: uuid().defaultRandom().primaryKey().notNull(),
    name: varchar().notNull(),
    fileName: varchar('file_name').notNull(),
    content: jsonb().notNull().default([]),
    filter: varchar(),
    organizationId: uuid('organization_id').notNull(),
    createdBy: uuid('created_by').notNull(),
    createdAt: timestamp('created_at', { withTimezone: true, mode: 'string' })
      .default(sql`CURRENT_TIMESTAMP`)
      .notNull(),
    updatedAt: timestamp('updated_at', { withTimezone: true, mode: 'string' })
      .default(sql`CURRENT_TIMESTAMP`)
      .notNull(),
    deletedAt: timestamp('deleted_at', { withTimezone: true, mode: 'string' }),
    publiclyAccessible: boolean('publicly_accessible').default(false).notNull(),
    publiclyEnabledBy: uuid('publicly_enabled_by'),
    publicExpiryDate: timestamp('public_expiry_date', {
      withTimezone: true,
      mode: 'string',
    }),
    versionHistory: jsonb('version_history').default({}).notNull(),
    publicPassword: text('public_password'),
    workspaceSharing: workspaceSharingEnum('workspace_sharing').default('none').notNull(),
    workspaceSharingEnabledBy: uuid('workspace_sharing_enabled_by'),
    workspaceSharingEnabledAt: timestamp('workspace_sharing_enabled_at', {
      withTimezone: true,
      mode: 'string',
    }),
  },
  (table) => [
    index('dashboard_files_created_by_idx').using(
      'btree',
      table.createdBy.asc().nullsLast().op('uuid_ops')
    ),
    index('dashboard_files_deleted_at_idx').using(
      'btree',
      table.deletedAt.asc().nullsLast().op('timestamptz_ops')
    ),
    index('dashboard_files_organization_id_idx').using(
      'btree',
      table.organizationId.asc().nullsLast().op('uuid_ops')
    ),
    foreignKey({
      columns: [table.createdBy],
      foreignColumns: [users.id],
      name: 'dashboard_files_created_by_fkey',
    }).onUpdate('cascade'),
    foreignKey({
      columns: [table.publiclyEnabledBy],
      foreignColumns: [users.id],
      name: 'dashboard_files_publicly_enabled_by_fkey',
    }).onUpdate('cascade'),
    foreignKey({
      columns: [table.workspaceSharingEnabledBy],
      foreignColumns: [users.id],
      name: 'dashboard_files_workspace_sharing_enabled_by_fkey',
    }).onUpdate('cascade'),
  ]
);

export const reportFiles = pgTable(
  'report_files',
  {
    id: uuid().defaultRandom().primaryKey().notNull(),
    name: varchar().notNull(),
    content: text('content').notNull(),
    organizationId: uuid('organization_id').notNull(),
    createdBy: uuid('created_by').notNull(),
    createdAt: timestamp('created_at', { withTimezone: true, mode: 'string' })
      .default(sql`CURRENT_TIMESTAMP`)
      .notNull(),
    updatedAt: timestamp('updated_at', { withTimezone: true, mode: 'string' })
      .default(sql`CURRENT_TIMESTAMP`)
      .notNull(),
    deletedAt: timestamp('deleted_at', { withTimezone: true, mode: 'string' }),
    publiclyAccessible: boolean('publicly_accessible').default(false).notNull(),
    publiclyEnabledBy: uuid('publicly_enabled_by'),
    publicExpiryDate: timestamp('public_expiry_date', {
      withTimezone: true,
      mode: 'string',
    }),
    versionHistory: jsonb('version_history')
      .$type<
        Record<
          string, //version number as a string
          {
            content: string;
            updated_at: string;
            version_number: number;
          }
        >
      >()
      .default({})
      .notNull(),
    publicPassword: text('public_password'),
    workspaceSharing: workspaceSharingEnum('workspace_sharing').default('none').notNull(),
    workspaceSharingEnabledBy: uuid('workspace_sharing_enabled_by'),
    workspaceSharingEnabledAt: timestamp('workspace_sharing_enabled_at', {
      withTimezone: true,
      mode: 'string',
    }),
  },
  (table) => [
    index('report_files_created_by_idx').using(
      'btree',
      table.createdBy.asc().nullsLast().op('uuid_ops')
    ),
    index('report_files_deleted_at_idx').using(
      'btree',
      table.deletedAt.asc().nullsLast().op('timestamptz_ops')
    ),
    index('report_files_organization_id_idx').using(
      'btree',
      table.organizationId.asc().nullsLast().op('uuid_ops')
    ),
    foreignKey({
      columns: [table.createdBy],
      foreignColumns: [users.id],
      name: 'report_files_created_by_fkey',
    }).onUpdate('cascade'),
    foreignKey({
      columns: [table.publiclyEnabledBy],
      foreignColumns: [users.id],
      name: 'report_files_publicly_enabled_by_fkey',
    }).onUpdate('cascade'),
    foreignKey({
      columns: [table.workspaceSharingEnabledBy],
      foreignColumns: [users.id],
      name: 'report_files_workspace_sharing_enabled_by_fkey',
    }).onUpdate('cascade'),
    foreignKey({
      columns: [table.organizationId],
      foreignColumns: [organizations.id],
      name: 'report_files_organization_id_fkey',
    }).onUpdate('cascade'),
  ]
);

export const chats = pgTable(
  'chats',
  {
    id: uuid().defaultRandom().primaryKey().notNull(),
    title: text().notNull(),
    organizationId: uuid('organization_id').notNull(),
    createdAt: timestamp('created_at', { withTimezone: true, mode: 'string' })
      .defaultNow()
      .notNull(),
    updatedAt: timestamp('updated_at', { withTimezone: true, mode: 'string' })
      .defaultNow()
      .notNull(),
    deletedAt: timestamp('deleted_at', { withTimezone: true, mode: 'string' }),
    createdBy: uuid('created_by').notNull(),
    updatedBy: uuid('updated_by').notNull(),
    publiclyAccessible: boolean('publicly_accessible').default(false).notNull(),
    publiclyEnabledBy: uuid('publicly_enabled_by'),
    publicExpiryDate: timestamp('public_expiry_date', {
      withTimezone: true,
      mode: 'string',
    }),
    mostRecentFileId: uuid('most_recent_file_id'),
    mostRecentFileType: varchar('most_recent_file_type', { length: 255 }),
    mostRecentVersionNumber: integer('most_recent_version_number'),
    slackChatAuthorization: slackChatAuthorizationEnum('slack_chat_authorization'),
    slackThreadTs: text('slack_thread_ts'),
    slackChannelId: text('slack_channel_id'),
    workspaceSharing: workspaceSharingEnum('workspace_sharing').default('none').notNull(),
    workspaceSharingEnabledBy: uuid('workspace_sharing_enabled_by'),
    workspaceSharingEnabledAt: timestamp('workspace_sharing_enabled_at', {
      withTimezone: true,
      mode: 'string',
    }),
  },
  (table) => [
    index('chats_created_at_idx').using(
      'btree',
      table.createdAt.asc().nullsLast().op('timestamptz_ops')
    ),
    index('chats_created_by_idx').using('btree', table.createdBy.asc().nullsLast().op('uuid_ops')),
    index('chats_organization_id_idx').using(
      'btree',
      table.organizationId.asc().nullsLast().op('uuid_ops')
    ),
    index('idx_chats_most_recent_file_id').using(
      'btree',
      table.mostRecentFileId.asc().nullsLast().op('uuid_ops')
    ),
    index('idx_chats_most_recent_file_type').using(
      'btree',
      table.mostRecentFileType.asc().nullsLast().op('text_ops')
    ),
    foreignKey({
      columns: [table.organizationId],
      foreignColumns: [organizations.id],
      name: 'chats_organization_id_fkey',
    }),
    foreignKey({
      columns: [table.createdBy],
      foreignColumns: [users.id],
      name: 'chats_created_by_fkey',
    }).onUpdate('cascade'),
    foreignKey({
      columns: [table.updatedBy],
      foreignColumns: [users.id],
      name: 'chats_updated_by_fkey',
    }).onUpdate('cascade'),
    foreignKey({
      columns: [table.publiclyEnabledBy],
      foreignColumns: [users.id],
      name: 'chats_publicly_enabled_by_fkey',
    }).onUpdate('cascade'),
    foreignKey({
      columns: [table.workspaceSharingEnabledBy],
      foreignColumns: [users.id],
      name: 'chats_workspace_sharing_enabled_by_fkey',
    }).onUpdate('cascade'),
  ]
);

export const organizations = pgTable(
  'organizations',
  {
    id: uuid().defaultRandom().primaryKey().notNull(),
    name: text().notNull(),
    domain: text(),
    createdAt: timestamp('created_at', { withTimezone: true, mode: 'string' })
      .defaultNow()
      .notNull(),
    updatedAt: timestamp('updated_at', { withTimezone: true, mode: 'string' })
      .defaultNow()
      .notNull(),
    deletedAt: timestamp('deleted_at', { withTimezone: true, mode: 'string' }),
    paymentRequired: boolean('payment_required').default(false).notNull(),
    domains: text('domains').array(),
    restrictNewUserInvitations: boolean('restrict_new_user_invitations').default(false).notNull(),
    defaultRole: userOrganizationRoleEnum('default_role').default('restricted_querier').notNull(),
    organizationColorPalettes: jsonb('organization_color_palettes')
      .$type<OrganizationColorPalettes>()
      .default(
        sql`'{"selectedId": null, "palettes": [], "selectedDictionaryPalette": null}'::jsonb`
      )
      .notNull(),
  },
  (table) => [unique('organizations_name_key').on(table.name)]
);

export const storedValuesSyncJobs = pgTable(
  'stored_values_sync_jobs',
  {
    id: uuid().defaultRandom().primaryKey().notNull(),
    dataSourceId: uuid('data_source_id').notNull(),
    databaseName: text('database_name').notNull(),
    schemaName: text('schema_name').notNull(),
    tableName: text('table_name').notNull(),
    columnName: text('column_name').notNull(),
    lastSyncedAt: timestamp('last_synced_at', {
      withTimezone: true,
      mode: 'string',
    }),
    createdAt: timestamp('created_at', { withTimezone: true, mode: 'string' })
      .defaultNow()
      .notNull(),
    status: text().notNull(),
    errorMessage: text('error_message'),
  },
  (table) => [
    index('idx_stored_values_sync_jobs_data_source_id').using(
      'btree',
      table.dataSourceId.asc().nullsLast().op('uuid_ops')
    ),
    index('idx_stored_values_sync_jobs_db_schema_table_column').using(
      'btree',
      table.databaseName.asc().nullsLast().op('text_ops'),
      table.schemaName.asc().nullsLast().op('text_ops'),
      table.tableName.asc().nullsLast().op('text_ops'),
      table.columnName.asc().nullsLast().op('text_ops')
    ),
    index('idx_stored_values_sync_jobs_status').using(
      'btree',
      table.status.asc().nullsLast().op('text_ops')
    ),
    foreignKey({
      columns: [table.dataSourceId],
      foreignColumns: [dataSources.id],
      name: 'stored_values_sync_jobs_data_source_id_fkey',
    }).onDelete('cascade'),
  ]
);

export const metricFiles = pgTable(
  'metric_files',
  {
    id: uuid().defaultRandom().primaryKey().notNull(),
    name: varchar().notNull(),
    fileName: varchar('file_name').notNull(),
    content: jsonb().notNull(),
    verification: verificationEnum().default('notRequested').notNull(),
    evaluationObj: jsonb('evaluation_obj'),
    evaluationSummary: text('evaluation_summary'),
    evaluationScore: doublePrecision('evaluation_score'),
    organizationId: uuid('organization_id').notNull(),
    createdBy: uuid('created_by').notNull(),
    createdAt: timestamp('created_at', { withTimezone: true, mode: 'string' })
      .default(sql`CURRENT_TIMESTAMP`)
      .notNull(),
    updatedAt: timestamp('updated_at', { withTimezone: true, mode: 'string' })
      .default(sql`CURRENT_TIMESTAMP`)
      .notNull(),
    deletedAt: timestamp('deleted_at', { withTimezone: true, mode: 'string' }),
    publiclyAccessible: boolean('publicly_accessible').default(false).notNull(),
    publiclyEnabledBy: uuid('publicly_enabled_by'),
    publicExpiryDate: timestamp('public_expiry_date', {
      withTimezone: true,
      mode: 'string',
    }),
    versionHistory: jsonb('version_history').default({}).notNull(),
    dataMetadata: jsonb('data_metadata'),
    publicPassword: text('public_password'),
    dataSourceId: uuid('data_source_id').notNull(),
    workspaceSharing: workspaceSharingEnum('workspace_sharing').default('none').notNull(),
    workspaceSharingEnabledBy: uuid('workspace_sharing_enabled_by'),
    workspaceSharingEnabledAt: timestamp('workspace_sharing_enabled_at', {
      withTimezone: true,
      mode: 'string',
    }),
  },
  (table) => [
    index('metric_files_created_by_idx').using(
      'btree',
      table.createdBy.asc().nullsLast().op('uuid_ops')
    ),
    index('metric_files_data_metadata_idx').using(
      'gin',
      table.dataMetadata.asc().nullsLast().op('jsonb_ops')
    ),
    index('metric_files_deleted_at_idx').using(
      'btree',
      table.deletedAt.asc().nullsLast().op('timestamptz_ops')
    ),
    index('metric_files_organization_id_idx').using(
      'btree',
      table.organizationId.asc().nullsLast().op('uuid_ops')
    ),
    foreignKey({
      columns: [table.createdBy],
      foreignColumns: [users.id],
      name: 'metric_files_created_by_fkey',
    }).onUpdate('cascade'),
    foreignKey({
      columns: [table.publiclyEnabledBy],
      foreignColumns: [users.id],
      name: 'metric_files_publicly_enabled_by_fkey',
    }).onUpdate('cascade'),
    foreignKey({
      columns: [table.dataSourceId],
      foreignColumns: [dataSources.id],
      name: 'fk_data_source',
    }),
    foreignKey({
      columns: [table.workspaceSharingEnabledBy],
      foreignColumns: [users.id],
      name: 'metric_files_workspace_sharing_enabled_by_fkey',
    }).onUpdate('cascade'),
  ]
);

export const permissionGroupsToUsers = pgTable(
  'permission_groups_to_users',
  {
    permissionGroupId: uuid('permission_group_id').notNull(),
    userId: uuid('user_id').notNull(),
    createdAt: timestamp('created_at', { withTimezone: true, mode: 'string' })
      .defaultNow()
      .notNull(),
  },
  (table) => [
    index('permission_groups_to_users_user_id_idx').using(
      'btree',
      table.userId.asc().nullsLast().op('uuid_ops')
    ),
    foreignKey({
      columns: [table.permissionGroupId],
      foreignColumns: [permissionGroups.id],
      name: 'permission_groups_to_users_permission_group_id_fkey',
    }).onDelete('cascade'),
    foreignKey({
      columns: [table.userId],
      foreignColumns: [users.id],
      name: 'permission_groups_to_users_user_id_fkey',
    }).onUpdate('cascade'),
    primaryKey({
      columns: [table.permissionGroupId, table.userId],
      name: 'permission_groups_to_users_pkey',
    }),
    pgPolicy('permission_groups_to_users_policy', {
      as: 'permissive',
      for: 'all',
      to: ['authenticated'],
      using: sql`true`,
    }),
  ]
);

export const entityRelationship = pgTable(
  'entity_relationship',
  {
    primaryDatasetId: uuid('primary_dataset_id').notNull(),
    foreignDatasetId: uuid('foreign_dataset_id').notNull(),
    relationshipType: text('relationship_type').notNull(),
    createdAt: timestamp('created_at', { withTimezone: true, mode: 'string' })
      .defaultNow()
      .notNull(),
  },
  (table) => [
    primaryKey({
      columns: [table.primaryDatasetId, table.foreignDatasetId],
      name: 'entity_relationship_pkey',
    }),
  ]
);

export const metricFilesToDatasets = pgTable(
  'metric_files_to_datasets',
  {
    metricFileId: uuid('metric_file_id').notNull(),
    datasetId: uuid('dataset_id').notNull(),
    metricVersionNumber: integer('metric_version_number').notNull(),
    createdAt: timestamp('created_at', { withTimezone: true, mode: 'string' })
      .defaultNow()
      .notNull(),
  },
  (table) => [
    foreignKey({
      columns: [table.metricFileId],
      foreignColumns: [metricFiles.id],
      name: 'fk_metric_file',
    }).onDelete('cascade'),
    foreignKey({
      columns: [table.datasetId],
      foreignColumns: [datasets.id],
      name: 'fk_dataset',
    }).onDelete('cascade'),
    primaryKey({
      columns: [table.metricFileId, table.datasetId, table.metricVersionNumber],
      name: 'metric_files_to_datasets_pkey',
    }),
  ]
);

export const termsToDatasets = pgTable(
  'terms_to_datasets',
  {
    termId: uuid('term_id').notNull(),
    datasetId: uuid('dataset_id').notNull(),
    createdAt: timestamp('created_at', { withTimezone: true, mode: 'string' })
      .defaultNow()
      .notNull(),
    updatedAt: timestamp('updated_at', { withTimezone: true, mode: 'string' })
      .defaultNow()
      .notNull(),
    deletedAt: timestamp('deleted_at', { withTimezone: true, mode: 'string' }),
  },
  (table) => [
    foreignKey({
      columns: [table.termId],
      foreignColumns: [terms.id],
      name: 'terms_to_datasets_term_id_fkey',
    }).onDelete('cascade'),
    foreignKey({
      columns: [table.datasetId],
      foreignColumns: [datasets.id],
      name: 'terms_to_datasets_dataset_id_fkey',
    }).onDelete('cascade'),
    primaryKey({
      columns: [table.termId, table.datasetId],
      name: 'terms_to_datasets_pkey',
    }),
  ]
);

export const datasetsToPermissionGroups = pgTable(
  'datasets_to_permission_groups',
  {
    datasetId: uuid('dataset_id').notNull(),
    permissionGroupId: uuid('permission_group_id').notNull(),
    createdAt: timestamp('created_at', { withTimezone: true, mode: 'string' })
      .defaultNow()
      .notNull(),
    updatedAt: timestamp('updated_at', { withTimezone: true, mode: 'string' })
      .defaultNow()
      .notNull(),
    deletedAt: timestamp('deleted_at', { withTimezone: true, mode: 'string' }),
  },
  (table) => [
    foreignKey({
      columns: [table.datasetId],
      foreignColumns: [datasets.id],
      name: 'datasets_to_permission_groups_dataset_id_fkey',
    }).onDelete('cascade'),
    foreignKey({
      columns: [table.permissionGroupId],
      foreignColumns: [permissionGroups.id],
      name: 'datasets_to_permission_groups_permission_group_id_fkey',
    }).onDelete('cascade'),
    primaryKey({
      columns: [table.datasetId, table.permissionGroupId],
      name: 'datasets_to_permission_groups_pkey',
    }),
    pgPolicy('datasets_to_permission_groups_policy', {
      as: 'permissive',
      for: 'all',
      to: ['authenticated'],
      using: sql`true`,
    }),
  ]
);

export const datasetsToDatasetGroups = pgTable(
  'datasets_to_dataset_groups',
  {
    datasetId: uuid('dataset_id').notNull(),
    datasetGroupId: uuid('dataset_group_id').notNull(),
    createdAt: timestamp('created_at', { withTimezone: true, mode: 'string' })
      .defaultNow()
      .notNull(),
    updatedAt: timestamp('updated_at', { withTimezone: true, mode: 'string' })
      .defaultNow()
      .notNull(),
    deletedAt: timestamp('deleted_at', { withTimezone: true, mode: 'string' }),
  },
  (table) => [
    index('datasets_to_dataset_groups_dataset_group_id_idx').using(
      'btree',
      table.datasetGroupId.asc().nullsLast().op('uuid_ops')
    ),
    foreignKey({
      columns: [table.datasetId],
      foreignColumns: [datasets.id],
      name: 'datasets_to_dataset_groups_dataset_id_fkey',
    }).onDelete('cascade'),
    foreignKey({
      columns: [table.datasetGroupId],
      foreignColumns: [datasetGroups.id],
      name: 'datasets_to_dataset_groups_dataset_group_id_fkey',
    }).onDelete('cascade'),
    primaryKey({
      columns: [table.datasetId, table.datasetGroupId],
      name: 'datasets_to_dataset_groups_pkey',
    }),
    pgPolicy('datasets_to_dataset_groups_policy', {
      as: 'permissive',
      for: 'all',
      to: ['authenticated'],
      using: sql`true`,
    }),
  ]
);

export const threadsToDashboards = pgTable(
  'threads_to_dashboards',
  {
    threadId: uuid('thread_id').notNull(),
    dashboardId: uuid('dashboard_id').notNull(),
    addedBy: uuid('added_by').notNull(),
    createdAt: timestamp('created_at', { withTimezone: true, mode: 'string' })
      .defaultNow()
      .notNull(),
    updatedAt: timestamp('updated_at', { withTimezone: true, mode: 'string' })
      .defaultNow()
      .notNull(),
    deletedAt: timestamp('deleted_at', { withTimezone: true, mode: 'string' }),
  },
  (table) => [
    foreignKey({
      columns: [table.threadId],
      foreignColumns: [threadsDeprecated.id],
      name: 'threads_to_dashboards_thread_id_fkey',
    }).onDelete('cascade'),
    foreignKey({
      columns: [table.dashboardId],
      foreignColumns: [dashboards.id],
      name: 'threads_to_dashboards_dashboard_id_fkey',
    }).onDelete('cascade'),
    foreignKey({
      columns: [table.addedBy],
      foreignColumns: [users.id],
      name: 'threads_to_dashboards_added_by_fkey',
    }).onUpdate('cascade'),
    primaryKey({
      columns: [table.threadId, table.dashboardId],
      name: 'threads_to_dashboards_pkey',
    }),
  ]
);

export const userFavorites = pgTable(
  'user_favorites',
  {
    userId: uuid('user_id').notNull(),
    assetId: uuid('asset_id').notNull(),
    assetType: assetTypeEnum('asset_type').notNull(),
    orderIndex: integer('order_index').notNull(),
    createdAt: timestamp('created_at', { withTimezone: true, mode: 'string' })
      .defaultNow()
      .notNull(),
    deletedAt: timestamp('deleted_at', { withTimezone: true, mode: 'string' }),
  },
  (table) => [
    foreignKey({
      columns: [table.userId],
      foreignColumns: [users.id],
      name: 'user_favorites_user_id_fkey',
    }).onUpdate('cascade'),
    primaryKey({
      columns: [table.userId, table.assetId, table.assetType],
      name: 'user_favorites_pkey',
    }),
  ]
);

export const teamsToUsers = pgTable(
  'teams_to_users',
  {
    teamId: uuid('team_id').notNull(),
    userId: uuid('user_id').notNull(),
    role: teamRoleEnum().default('member').notNull(),
    createdAt: timestamp('created_at', { withTimezone: true, mode: 'string' })
      .defaultNow()
      .notNull(),
    updatedAt: timestamp('updated_at', { withTimezone: true, mode: 'string' })
      .defaultNow()
      .notNull(),
    deletedAt: timestamp('deleted_at', { withTimezone: true, mode: 'string' }),
  },
  (table) => [
    foreignKey({
      columns: [table.teamId],
      foreignColumns: [teams.id],
      name: 'teams_to_users_team_id_fkey',
    }).onDelete('cascade'),
    foreignKey({
      columns: [table.userId],
      foreignColumns: [users.id],
      name: 'teams_to_users_user_id_fkey',
    }).onUpdate('cascade'),
    primaryKey({
      columns: [table.teamId, table.userId],
      name: 'teams_to_users_pkey',
    }),
  ]
);

export const metricFilesToDashboardFiles = pgTable(
  'metric_files_to_dashboard_files',
  {
    metricFileId: uuid('metric_file_id').notNull(),
    dashboardFileId: uuid('dashboard_file_id').notNull(),
    createdAt: timestamp('created_at', { withTimezone: true, mode: 'string' })
      .default(sql`CURRENT_TIMESTAMP`)
      .notNull(),
    updatedAt: timestamp('updated_at', { withTimezone: true, mode: 'string' })
      .default(sql`CURRENT_TIMESTAMP`)
      .notNull(),
    deletedAt: timestamp('deleted_at', { withTimezone: true, mode: 'string' }),
    createdBy: uuid('created_by').notNull(),
  },
  (table) => [
    index('metric_files_to_dashboard_files_dashboard_id_idx').using(
      'btree',
      table.dashboardFileId.asc().nullsLast().op('uuid_ops')
    ),
    index('metric_files_to_dashboard_files_deleted_at_idx').using(
      'btree',
      table.deletedAt.asc().nullsLast().op('timestamptz_ops')
    ),
    index('metric_files_to_dashboard_files_metric_id_idx').using(
      'btree',
      table.metricFileId.asc().nullsLast().op('uuid_ops')
    ),
    foreignKey({
      columns: [table.metricFileId],
      foreignColumns: [metricFiles.id],
      name: 'metric_files_to_dashboard_files_metric_file_id_fkey',
    }),
    foreignKey({
      columns: [table.dashboardFileId],
      foreignColumns: [dashboardFiles.id],
      name: 'metric_files_to_dashboard_files_dashboard_file_id_fkey',
    }),
    foreignKey({
      columns: [table.createdBy],
      foreignColumns: [users.id],
      name: 'metric_files_to_dashboard_files_created_by_fkey',
    }).onUpdate('cascade'),
    primaryKey({
      columns: [table.metricFileId, table.dashboardFileId],
      name: 'metric_files_to_dashboard_files_pkey',
    }),
  ]
);

export const collectionsToAssets = pgTable(
  'collections_to_assets',
  {
    collectionId: uuid('collection_id').notNull(),
    assetId: uuid('asset_id').notNull(),
    assetType: assetTypeEnum('asset_type').notNull(),
    createdAt: timestamp('created_at', { withTimezone: true, mode: 'string' })
      .defaultNow()
      .notNull(),
    updatedAt: timestamp('updated_at', { withTimezone: true, mode: 'string' })
      .defaultNow()
      .notNull(),
    deletedAt: timestamp('deleted_at', { withTimezone: true, mode: 'string' }),
    createdBy: uuid('created_by').notNull(),
    updatedBy: uuid('updated_by').notNull(),
  },
  (table) => [
    foreignKey({
      columns: [table.createdBy],
      foreignColumns: [users.id],
      name: 'collections_to_assets_created_by_fkey',
    }).onUpdate('cascade'),
    foreignKey({
      columns: [table.updatedBy],
      foreignColumns: [users.id],
      name: 'collections_to_assets_updated_by_fkey',
    }).onUpdate('cascade'),
    primaryKey({
      columns: [table.collectionId, table.assetId, table.assetType],
      name: 'collections_to_assets_pkey',
    }),
  ]
);

export const permissionGroupsToIdentities = pgTable(
  'permission_groups_to_identities',
  {
    permissionGroupId: uuid('permission_group_id').notNull(),
    identityId: uuid('identity_id').notNull(),
    identityType: identityTypeEnum('identity_type').notNull(),
    createdAt: timestamp('created_at', { withTimezone: true, mode: 'string' })
      .defaultNow()
      .notNull(),
    updatedAt: timestamp('updated_at', { withTimezone: true, mode: 'string' })
      .defaultNow()
      .notNull(),
    deletedAt: timestamp('deleted_at', { withTimezone: true, mode: 'string' }),
    createdBy: uuid('created_by').notNull(),
    updatedBy: uuid('updated_by').notNull(),
  },
  (table) => [
    foreignKey({
      columns: [table.createdBy],
      foreignColumns: [users.id],
      name: 'permission_groups_to_identities_created_by_fkey',
    }).onUpdate('cascade'),
    foreignKey({
      columns: [table.updatedBy],
      foreignColumns: [users.id],
      name: 'permission_groups_to_identities_updated_by_fkey',
    }).onUpdate('cascade'),
    primaryKey({
      columns: [table.permissionGroupId, table.identityId, table.identityType],
      name: 'permission_groups_to_identities_pkey',
    }),
  ]
);

export const assetPermissions = pgTable(
  'asset_permissions',
  {
    identityId: uuid('identity_id').notNull(),
    identityType: identityTypeEnum('identity_type').notNull(),
    assetId: uuid('asset_id').notNull(),
    assetType: assetTypeEnum('asset_type').notNull(),
    role: assetPermissionRoleEnum().notNull(),
    createdAt: timestamp('created_at', { withTimezone: true, mode: 'string' })
      .defaultNow()
      .notNull(),
    updatedAt: timestamp('updated_at', { withTimezone: true, mode: 'string' })
      .defaultNow()
      .notNull(),
    deletedAt: timestamp('deleted_at', { withTimezone: true, mode: 'string' }),
    createdBy: uuid('created_by').notNull(),
    updatedBy: uuid('updated_by').notNull(),
  },
  (table) => [
    foreignKey({
      columns: [table.createdBy],
      foreignColumns: [users.id],
      name: 'asset_permissions_created_by_fkey',
    }).onUpdate('cascade'),
    foreignKey({
      columns: [table.updatedBy],
      foreignColumns: [users.id],
      name: 'asset_permissions_updated_by_fkey',
    }).onUpdate('cascade'),
    primaryKey({
      columns: [table.identityId, table.identityType, table.assetId, table.assetType],
      name: 'asset_permissions_pkey',
    }),
  ]
);

export const usersToOrganizations = pgTable(
  'users_to_organizations',
  {
    userId: uuid('user_id').notNull(),
    organizationId: uuid('organization_id').notNull(),
    role: userOrganizationRoleEnum().default('querier').notNull(),
    sharingSetting: sharingSettingEnum('sharing_setting').default('none').notNull(),
    editSql: boolean('edit_sql').default(false).notNull(),
    uploadCsv: boolean('upload_csv').default(false).notNull(),
    exportAssets: boolean('export_assets').default(false).notNull(),
    emailSlackEnabled: boolean('email_slack_enabled').default(false).notNull(),
    createdAt: timestamp('created_at', { withTimezone: true, mode: 'string' })
      .defaultNow()
      .notNull(),
    updatedAt: timestamp('updated_at', { withTimezone: true, mode: 'string' })
      .defaultNow()
      .notNull(),
    deletedAt: timestamp('deleted_at', { withTimezone: true, mode: 'string' }),
    createdBy: uuid('created_by').notNull(),
    updatedBy: uuid('updated_by').notNull(),
    deletedBy: uuid('deleted_by'),
    status: userOrganizationStatusEnum().default('active').notNull(),
  },
  (table) => [
    foreignKey({
      columns: [table.organizationId],
      foreignColumns: [organizations.id],
      name: 'users_to_organizations_organization_id_fkey',
    }).onDelete('cascade'),
    foreignKey({
      columns: [table.userId],
      foreignColumns: [users.id],
      name: 'users_to_organizations_user_id_fkey',
    }).onUpdate('cascade'),
    foreignKey({
      columns: [table.createdBy],
      foreignColumns: [users.id],
      name: 'users_to_organizations_created_by_fkey',
    }).onUpdate('cascade'),
    foreignKey({
      columns: [table.updatedBy],
      foreignColumns: [users.id],
      name: 'users_to_organizations_updated_by_fkey',
    }).onUpdate('cascade'),
    foreignKey({
      columns: [table.deletedBy],
      foreignColumns: [users.id],
      name: 'users_to_organizations_deleted_by_fkey',
    }).onUpdate('cascade'),
    primaryKey({
      columns: [table.userId, table.organizationId],
      name: 'users_to_organizations_pkey',
    }),
  ]
);

export const databaseMetadata = pgTable(
  'database_metadata',
  {
    id: uuid().defaultRandom().primaryKey().notNull(),
    dataSourceId: uuid('data_source_id').notNull(),
    name: text().notNull(),
    owner: text(),
    comment: text(),
    created: timestamp({ withTimezone: true, mode: 'string' }),
    lastModified: timestamp('last_modified', {
      withTimezone: true,
      mode: 'string',
    }),
    metadata: jsonb().default({}).notNull(),
    createdAt: timestamp('created_at', { withTimezone: true, mode: 'string' })
      .defaultNow()
      .notNull(),
    updatedAt: timestamp('updated_at', { withTimezone: true, mode: 'string' })
      .defaultNow()
      .notNull(),
    deletedAt: timestamp('deleted_at', { withTimezone: true, mode: 'string' }),
  },
  (table) => [
    foreignKey({
      columns: [table.dataSourceId],
      foreignColumns: [dataSources.id],
      name: 'database_metadata_data_source_id_fkey',
    }).onDelete('cascade'),
    unique('database_metadata_data_source_id_name_key').on(table.dataSourceId, table.name),
    index('database_metadata_data_source_id_idx').using(
      'btree',
      table.dataSourceId.asc().nullsLast().op('uuid_ops')
    ),
  ]
);

export const schemaMetadata = pgTable(
  'schema_metadata',
  {
    id: uuid().defaultRandom().primaryKey().notNull(),
    dataSourceId: uuid('data_source_id').notNull(),
    databaseId: uuid('database_id'), // Optional for MySQL
    name: text().notNull(),
    databaseName: text('database_name').notNull(),
    owner: text(),
    comment: text(),
    created: timestamp({ withTimezone: true, mode: 'string' }),
    lastModified: timestamp('last_modified', {
      withTimezone: true,
      mode: 'string',
    }),
    metadata: jsonb().default({}).notNull(),
    createdAt: timestamp('created_at', { withTimezone: true, mode: 'string' })
      .defaultNow()
      .notNull(),
    updatedAt: timestamp('updated_at', { withTimezone: true, mode: 'string' })
      .defaultNow()
      .notNull(),
    deletedAt: timestamp('deleted_at', { withTimezone: true, mode: 'string' }),
  },
  (table) => [
    foreignKey({
      columns: [table.dataSourceId],
      foreignColumns: [dataSources.id],
      name: 'schema_metadata_data_source_id_fkey',
    }).onDelete('cascade'),
    foreignKey({
      columns: [table.databaseId],
      foreignColumns: [databaseMetadata.id],
      name: 'schema_metadata_database_id_fkey',
    }).onDelete('cascade'),
    unique('schema_metadata_data_source_id_database_id_name_key').on(
      table.dataSourceId,
      table.databaseId,
      table.name
    ),
    index('schema_metadata_data_source_id_idx').using(
      'btree',
      table.dataSourceId.asc().nullsLast().op('uuid_ops')
    ),
    index('schema_metadata_database_id_idx').using(
      'btree',
      table.databaseId.asc().nullsLast().op('uuid_ops')
    ),
  ]
);

export const tableMetadata = pgTable(
  'table_metadata',
  {
    id: uuid().defaultRandom().primaryKey().notNull(),
    dataSourceId: uuid('data_source_id').notNull(),
    databaseId: uuid('database_id'), // Optional for some databases
    schemaId: uuid('schema_id').notNull(),
    name: text().notNull(),
    schemaName: text('schema_name').notNull(),
    databaseName: text('database_name').notNull(),
    type: tableTypeEnum().notNull(),
    rowCount: bigint('row_count', { mode: 'number' }),
    sizeBytes: bigint('size_bytes', { mode: 'number' }),
    comment: text(),
    created: timestamp({ withTimezone: true, mode: 'string' }),
    lastModified: timestamp('last_modified', {
      withTimezone: true,
      mode: 'string',
    }),
    clusteringKeys: jsonb('clustering_keys').default([]).notNull(),
    columns: jsonb().default([]).notNull(), // Array of Column objects
    metadata: jsonb().default({}).notNull(),
    createdAt: timestamp('created_at', { withTimezone: true, mode: 'string' })
      .defaultNow()
      .notNull(),
    updatedAt: timestamp('updated_at', { withTimezone: true, mode: 'string' })
      .defaultNow()
      .notNull(),
    deletedAt: timestamp('deleted_at', { withTimezone: true, mode: 'string' }),
  },
  (table) => [
    foreignKey({
      columns: [table.dataSourceId],
      foreignColumns: [dataSources.id],
      name: 'table_metadata_data_source_id_fkey',
    }).onDelete('cascade'),
    foreignKey({
      columns: [table.databaseId],
      foreignColumns: [databaseMetadata.id],
      name: 'table_metadata_database_id_fkey',
    }).onDelete('cascade'),
    foreignKey({
      columns: [table.schemaId],
      foreignColumns: [schemaMetadata.id],
      name: 'table_metadata_schema_id_fkey',
    }).onDelete('cascade'),
    unique('table_metadata_data_source_id_schema_id_name_key').on(
      table.dataSourceId,
      table.schemaId,
      table.name
    ),
    index('table_metadata_data_source_id_idx').using(
      'btree',
      table.dataSourceId.asc().nullsLast().op('uuid_ops')
    ),
    index('table_metadata_database_id_idx').using(
      'btree',
      table.databaseId.asc().nullsLast().op('uuid_ops')
    ),
    index('table_metadata_schema_id_idx').using(
      'btree',
      table.schemaId.asc().nullsLast().op('uuid_ops')
    ),
  ]
);

// Slack integrations table
export const slackIntegrations = pgTable(
  'slack_integrations',
  {
    id: uuid().defaultRandom().primaryKey().notNull(),
    organizationId: uuid('organization_id').notNull(),
    userId: uuid('user_id').notNull(),

    // OAuth state fields (for pending integrations)
    oauthState: varchar('oauth_state', { length: 255 }).unique(),
    oauthExpiresAt: timestamp('oauth_expires_at', {
      withTimezone: true,
      mode: 'string',
    }),
    oauthMetadata: jsonb('oauth_metadata').default({}),

    // Slack workspace info (populated after successful OAuth)
    teamId: varchar('team_id', { length: 255 }),
    teamName: varchar('team_name', { length: 255 }),
    teamDomain: varchar('team_domain', { length: 255 }),
    enterpriseId: varchar('enterprise_id', { length: 255 }),

    // Bot info
    botUserId: varchar('bot_user_id', { length: 255 }),
    scope: text(),

    // Token reference (actual token in Supabase Vault)
    tokenVaultKey: varchar('token_vault_key', { length: 255 }).unique(),

    // Metadata
    installedBySlackUserId: varchar('installed_by_slack_user_id', {
      length: 255,
    }),
    installedAt: timestamp('installed_at', {
      withTimezone: true,
      mode: 'string',
    }),
    lastUsedAt: timestamp('last_used_at', {
      withTimezone: true,
      mode: 'string',
    }),
    status: slackIntegrationStatusEnum().default('pending').notNull(),

    // Default channel configuration
    defaultChannel: jsonb('default_channel')
      .$type<{ id: string; name: string } | Record<string, never>>()
      .default({}),

    // Timestamps
    createdAt: timestamp('created_at', { withTimezone: true, mode: 'string' })
      .defaultNow()
      .notNull(),
    updatedAt: timestamp('updated_at', { withTimezone: true, mode: 'string' })
      .defaultNow()
      .notNull(),
    deletedAt: timestamp('deleted_at', { withTimezone: true, mode: 'string' }),

    // Default Sharing Permissions in Slack
    defaultSharingPermissions: slackSharingPermissionEnum('default_sharing_permissions')
      .default('shareWithChannel')
      .notNull(),
  },
  (table) => [
    foreignKey({
      columns: [table.organizationId],
      foreignColumns: [organizations.id],
      name: 'slack_integrations_organization_id_fkey',
    }).onDelete('cascade'),
    foreignKey({
      columns: [table.userId],
      foreignColumns: [users.id],
      name: 'slack_integrations_user_id_fkey',
    }),
    unique('slack_integrations_org_team_key').on(table.organizationId, table.teamId),
    index('idx_slack_integrations_org_id').using(
      'btree',
      table.organizationId.asc().nullsLast().op('uuid_ops')
    ),
    index('idx_slack_integrations_team_id').using(
      'btree',
      table.teamId.asc().nullsLast().op('text_ops')
    ),
    index('idx_slack_integrations_oauth_state').using(
      'btree',
      table.oauthState.asc().nullsLast().op('text_ops')
    ),
    index('idx_slack_integrations_oauth_expires').using(
      'btree',
      table.oauthExpiresAt.asc().nullsLast().op('timestamptz_ops')
    ),
    check(
      'slack_integrations_status_check',
      sql`(status = 'pending' AND oauth_state IS NOT NULL) OR (status != 'pending' AND team_id IS NOT NULL)`
    ),
  ]
);

// GitHub integrations table
export const githubIntegrations = pgTable(
  'github_integrations',
  {
    id: uuid().defaultRandom().primaryKey().notNull(),
    organizationId: uuid('organization_id').notNull(),
    userId: uuid('user_id').notNull(),

    installationId: varchar('installation_id', { length: 255 }).notNull(),
    appId: varchar('app_id', { length: 255 }),

    githubOrgId: varchar('github_org_id', { length: 255 }).notNull(),
    githubOrgName: varchar('github_org_name', { length: 255 }),

    tokenVaultKey: varchar('token_vault_key', { length: 255 }).unique(),
    webhookSecretVaultKey: varchar('webhook_secret_vault_key', { length: 255 }),

    repositoryPermissions: jsonb('repository_permissions').default({}),

    status: githubIntegrationStatusEnum().default('pending').notNull(),
    installedAt: timestamp('installed_at', {
      withTimezone: true,
      mode: 'string',
    }),
    lastUsedAt: timestamp('last_used_at', {
      withTimezone: true,
      mode: 'string',
    }),

    // Timestamps
    createdAt: timestamp('created_at', { withTimezone: true, mode: 'string' })
      .defaultNow()
      .notNull(),
    updatedAt: timestamp('updated_at', { withTimezone: true, mode: 'string' })
      .defaultNow()
      .notNull(),
    deletedAt: timestamp('deleted_at', { withTimezone: true, mode: 'string' }),
  },
  (table) => [
    foreignKey({
      columns: [table.organizationId],
      foreignColumns: [organizations.id],
      name: 'github_integrations_organization_id_fkey',
    }).onDelete('cascade'),
    foreignKey({
      columns: [table.userId],
      foreignColumns: [users.id],
      name: 'github_integrations_user_id_fkey',
    }).onDelete('set null'),
    unique('github_integrations_org_installation_key').on(
      table.organizationId,
      table.installationId
    ),
    index('idx_github_integrations_org_id').using(
      'btree',
      table.organizationId.asc().nullsLast().op('uuid_ops')
    ),
    index('idx_github_integrations_installation_id').using(
      'btree',
      table.installationId.asc().nullsLast().op('text_ops')
    ),
    index('idx_github_integrations_github_org_id').using(
      'btree',
      table.githubOrgId.asc().nullsLast().op('text_ops')
    ),
  ]
);

// Slack message tracking table (optional)
export const slackMessageTracking = pgTable(
  'slack_message_tracking',
  {
    id: uuid().defaultRandom().primaryKey().notNull(),
    integrationId: uuid('integration_id').notNull(),

    // Internal reference
    internalMessageId: uuid('internal_message_id').notNull().unique(),

    // Slack references
    slackChannelId: varchar('slack_channel_id', { length: 255 }).notNull(),
    slackMessageTs: varchar('slack_message_ts', { length: 255 }).notNull(),
    slackThreadTs: varchar('slack_thread_ts', { length: 255 }),

    // Metadata
    messageType: varchar('message_type', { length: 50 }).notNull(), // Source of the message (e.g., 'analyst_message_post_processing')
    content: text(),
    senderInfo: jsonb('sender_info'),

    // Timestamps
    sentAt: timestamp('sent_at', {
      withTimezone: true,
      mode: 'string',
    }).notNull(),
    createdAt: timestamp('created_at', { withTimezone: true, mode: 'string' })
      .defaultNow()
      .notNull(),
  },
  (table) => [
    foreignKey({
      columns: [table.integrationId],
      foreignColumns: [slackIntegrations.id],
      name: 'slack_message_tracking_integration_id_fkey',
    }).onDelete('cascade'),
    index('idx_message_tracking_integration').using(
      'btree',
      table.integrationId.asc().nullsLast().op('uuid_ops')
    ),
    index('idx_message_tracking_channel').using(
      'btree',
      table.slackChannelId.asc().nullsLast().op('text_ops')
    ),
    index('idx_message_tracking_thread').using(
      'btree',
      table.slackThreadTs.asc().nullsLast().op('text_ops')
    ),
  ]
);

// Join table between messages and slack messages
export const messagesToSlackMessages = pgTable(
  'messages_to_slack_messages',
  {
    messageId: uuid('message_id').notNull(),
    slackMessageId: uuid('slack_message_id').notNull(),
    createdAt: timestamp('created_at', { withTimezone: true, mode: 'string' })
      .defaultNow()
      .notNull(),
    updatedAt: timestamp('updated_at', { withTimezone: true, mode: 'string' })
      .defaultNow()
      .notNull(),
    deletedAt: timestamp('deleted_at', { withTimezone: true, mode: 'string' }),
  },
  (table) => [
    // Foreign keys
    foreignKey({
      columns: [table.messageId],
      foreignColumns: [messages.id],
      name: 'messages_to_slack_messages_message_id_fkey',
    }).onDelete('cascade'),
    foreignKey({
      columns: [table.slackMessageId],
      foreignColumns: [slackMessageTracking.id],
      name: 'messages_to_slack_messages_slack_message_id_fkey',
    }).onDelete('cascade'),
    // Composite primary key
    primaryKey({
      columns: [table.messageId, table.slackMessageId],
      name: 'messages_to_slack_messages_pkey',
    }),
    // Indexes for query performance
    index('messages_to_slack_messages_message_id_idx').using(
      'btree',
      table.messageId.asc().nullsLast().op('uuid_ops')
    ),
    index('messages_to_slack_messages_slack_message_id_idx').using(
      'btree',
      table.slackMessageId.asc().nullsLast().op('uuid_ops')
    ),
  ]
);<|MERGE_RESOLUTION|>--- conflicted
+++ resolved
@@ -36,9 +36,7 @@
   'chat',
   'metric_file',
   'dashboard_file',
-<<<<<<< HEAD
   'report_file',
-=======
   'data_source',
   'metric',
   'filter',
@@ -47,7 +45,6 @@
   'source',
   'collection_file',
   'dataset_permission',
->>>>>>> 47f413e1
 ]);
 // Asset type enum removed - now using text for all asset_type columns
 export const dataSourceOnboardingStatusEnum = pgEnum('data_source_onboarding_status_enum', [
