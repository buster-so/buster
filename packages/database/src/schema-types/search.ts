--- conflicted
+++ resolved
@@ -11,9 +11,5 @@
   createdBy: z.string().uuid(),
   createdByName: z.string(),
   createdByAvatarUrl: z.string().nullable(),
-<<<<<<< HEAD
-  addedToLibrary: z.boolean(),
-=======
-  addedToLibrary: z.boolean().optional(),
->>>>>>> d2bf71a0
+  addedToLibrary: z.boolean().default(false).optional(),
 });