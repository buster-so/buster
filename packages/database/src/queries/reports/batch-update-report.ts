--- conflicted
+++ resolved
@@ -32,17 +32,6 @@
 type VersionHistory = Record<string, VersionHistoryEntry>;
 
 // Simple in-memory queue for each reportId
-<<<<<<< HEAD
-const updateQueues = new Map<
-  string,
-  Promise<{
-    id: string;
-    name: string;
-    content: string;
-    versionHistory: VersionHistory | null;
-  }>
->();
-=======
 const updateQueues = new Map<string, Promise<void>>();
 
 /**
@@ -55,22 +44,12 @@
     await pendingQueue;
   }
 }
->>>>>>> 001b87c0
 
 /**
  * Internal function that performs the actual update logic.
  * This is separated so it can be queued.
  */
-<<<<<<< HEAD
-async function performUpdate(params: BatchUpdateReportInput): Promise<{
-  id: string;
-  name: string;
-  content: string;
-  versionHistory: VersionHistory | null;
-}> {
-=======
 async function performUpdate(params: BatchUpdateReportInput): Promise<void> {
->>>>>>> 001b87c0
   const { reportId, content, name, versionHistory } = BatchUpdateReportInputSchema.parse(params);
 
   try {
@@ -111,31 +90,14 @@
 }
 
 /**
-<<<<<<< HEAD
- * Updates a report with new content, optionally name, and version history in a single operation
- * This is more efficient than multiple individual updates
- *
-=======
  * Updates a report's content, name, and version history in a single operation.
->>>>>>> 001b87c0
  * Updates are queued per reportId to ensure they execute in order.
  */
 export const updateReportWithVersion = async (params: BatchUpdateReportInput): Promise<void> => {
   const { reportId } = params;
 
   // Get the current promise for this reportId, or use a resolved promise as the starting point
-<<<<<<< HEAD
-  const currentQueue =
-    updateQueues.get(reportId) ??
-    Promise.resolve({
-      id: '',
-      name: '',
-      content: '',
-      versionHistory: null,
-    });
-=======
   const currentQueue = updateQueues.get(reportId) ?? Promise.resolve();
->>>>>>> 001b87c0
 
   // Chain the new update to run after the current queue completes
   const newQueue = currentQueue
