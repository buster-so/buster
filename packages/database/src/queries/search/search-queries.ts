import { and, desc, eq, gte, inArray, isNull, lte, sql } from 'drizzle-orm';
import { z } from 'zod';
import { db } from '../../connection';
import { assetSearchV2, userLibrary, users } from '../../schema';
import { PaginationInputSchema, type SearchPaginatedResponse } from '../../schema-types';
import { AssetTypeSchema } from '../../schema-types/asset';
import type { TextSearchResultSchema } from '../../schema-types/search';
import { createPermissionedAssetsSubquery } from './access-control-helpers';

/**
 * Date range filter schema
 */
export const DateRangeSchema = z.object({
  startDate: z.string().datetime().optional(),
  endDate: z.string().datetime().optional(),
});

/**
 * Search filters schema
 */
export const SearchFiltersSchema = z
  .object({
    assetTypes: z.array(AssetTypeSchema).optional(),
    dateRange: DateRangeSchema.optional(),
  })
  .optional();

/**
 * Input schemas for type safety
 */
export const SearchTextInputSchema = z
  .object({
    searchString: z.string().optional(),
    organizationId: z.string().uuid(),
    userId: z.string().uuid(),
    filters: SearchFiltersSchema,
    includeAddedToLibrary: z.boolean().optional(),
  })
  .merge(PaginationInputSchema);

export type SearchFilters = z.infer<typeof SearchFiltersSchema>;
export type SearchTextInput = z.infer<typeof SearchTextInputSchema>;
export type TextSearchResult = z.infer<typeof TextSearchResultSchema>;

export type SearchTextResponse = SearchPaginatedResponse<TextSearchResult>;

/**
 * Search asset_search_v2 table using pgroonga index
 * Uses Full Text Search
 */
export async function searchText(input: SearchTextInput): Promise<SearchTextResponse> {
  try {
    const validated = SearchTextInputSchema.parse(input);
    const {
      searchString,
      organizationId,
      userId,
      page,
      page_size,
      filters,
      includeAddedToLibrary,
    } = validated;
    const offset = (page - 1) * page_size;
    const paginationCheckCount = page_size + 1;

    const filterConditions = [];
    let fullSearchString = searchString;

    if (searchString) {
      // Remove trailing punctuation before adding wildcard to avoid pgroonga query parsing issues
      const trimmedSearch = searchString.replace(/[.,;:!?'")\]}-]+$/, '').trim();
      fullSearchString = trimmedSearch ? `${trimmedSearch}*` : searchString;
      filterConditions.push(
        sql`ARRAY[${assetSearchV2.title}, ${assetSearchV2.additionalText}] &@~ ${fullSearchString}`
      );
    }

    // Asset types filter (multiple asset types)
    if (filters?.assetTypes && filters.assetTypes.length > 0) {
      filterConditions.push(inArray(assetSearchV2.assetType, filters.assetTypes));
    }

    // Date range filter
    if (filters?.dateRange) {
      if (filters.dateRange.startDate) {
        filterConditions.push(gte(assetSearchV2.updatedAt, filters.dateRange.startDate));
      }
      if (filters.dateRange.endDate) {
        filterConditions.push(lte(assetSearchV2.updatedAt, filters.dateRange.endDate));
      }
    }

    // Combine all conditions
    const allConditions = [
      eq(assetSearchV2.organizationId, organizationId),
      isNull(assetSearchV2.deletedAt),
      ...filterConditions,
    ];

    // Create the permissioned assets subquery for this user
    const permissionedAssetsSubquery = createPermissionedAssetsSubquery(userId, organizationId);

    const highlightedTitleSql = fullSearchString
      ? sql<string>`pgroonga_highlight_html(${assetSearchV2.title}, pgroonga_query_extract_keywords(${fullSearchString}))`
      : assetSearchV2.title;

    const snippetLength = 50;
    const additionalSnippetSql = fullSearchString
      ? sql<string>`coalesce(
           (pgroonga_snippet_html(${assetSearchV2.additionalText},
                                  pgroonga_query_extract_keywords(${fullSearchString}),
                                  ${snippetLength}))[1],
           left(${assetSearchV2.additionalText}, ${snippetLength})
         )`
      : sql<string>`left(${assetSearchV2.additionalText}, ${snippetLength})`;

    let results: TextSearchResult[];

    if (includeAddedToLibrary) {
      results = await db
        .select({
          assetId: assetSearchV2.assetId,
          assetType: assetSearchV2.assetType,
          title: highlightedTitleSql,
          additionalText: additionalSnippetSql,
          updatedAt: assetSearchV2.updatedAt,
          screenshotBucketKey: assetSearchV2.screenshotBucketKey,
          createdBy: assetSearchV2.createdBy,
          createdByName: sql<string>`COALESCE(${users.name}, ${users.email})`,
          createdByAvatarUrl: users.avatarUrl,
          addedToLibrary: sql<boolean>`CASE WHEN ${userLibrary.userId} IS NOT NULL THEN true ELSE false END`,
        })
        .from(assetSearchV2)
        .innerJoin(users, eq(assetSearchV2.createdBy, users.id))
        .innerJoin(
          permissionedAssetsSubquery,
          eq(assetSearchV2.assetId, permissionedAssetsSubquery.assetId)
        )
        .leftJoin(
          userLibrary,
<<<<<<< HEAD
          and(eq(userLibrary.assetId, assetSearchV2.assetId), eq(userLibrary.userId, userId))
=======
          and(
            eq(userLibrary.assetId, assetSearchV2.assetId),
            eq(userLibrary.userId, userId),
            isNull(userLibrary.deletedAt)
          )
>>>>>>> afeb4b85
        )
        .where(and(...allConditions))
        .orderBy(
          sql`CASE WHEN ${assetSearchV2.assetType} = 'metric_file' THEN 1 ELSE 0 END`,
          desc(assetSearchV2.updatedAt)
        )
        .limit(paginationCheckCount)
        .offset(offset);
    } else {
      results = await db
        .select({
          assetId: assetSearchV2.assetId,
          assetType: assetSearchV2.assetType,
          title: highlightedTitleSql,
          additionalText: additionalSnippetSql,
          updatedAt: assetSearchV2.updatedAt,
          screenshotBucketKey: assetSearchV2.screenshotBucketKey,
          createdBy: assetSearchV2.createdBy,
          createdByName: sql<string>`COALESCE(${users.name}, ${users.email})`,
          createdByAvatarUrl: users.avatarUrl,
        })
        .from(assetSearchV2)
        .innerJoin(users, eq(assetSearchV2.createdBy, users.id))
        .innerJoin(
          permissionedAssetsSubquery,
          eq(assetSearchV2.assetId, permissionedAssetsSubquery.assetId)
        )
        .where(and(...allConditions))
        .orderBy(
          sql`CASE WHEN ${assetSearchV2.assetType} = 'metric_file' THEN 1 ELSE 0 END`,
          desc(assetSearchV2.updatedAt)
        )
        .limit(paginationCheckCount)
        .offset(offset);
    }

    const hasMore = results.length > page_size;

    if (hasMore) {
      results.pop();
    }

    const paginatedResponse = {
      data: results,
      pagination: {
        page,
        page_size,
        has_more: hasMore,
      },
    };

    return paginatedResponse;
  } catch (error) {
    if (error instanceof z.ZodError) {
      throw new Error(`Invalid search input: ${error.errors.map((e) => e.message).join(', ')}`);
    }
    throw error;
  }
}<|MERGE_RESOLUTION|>--- conflicted
+++ resolved
@@ -138,15 +138,11 @@
         )
         .leftJoin(
           userLibrary,
-<<<<<<< HEAD
-          and(eq(userLibrary.assetId, assetSearchV2.assetId), eq(userLibrary.userId, userId))
-=======
           and(
             eq(userLibrary.assetId, assetSearchV2.assetId),
             eq(userLibrary.userId, userId),
             isNull(userLibrary.deletedAt)
           )
->>>>>>> afeb4b85
         )
         .where(and(...allConditions))
         .orderBy(
