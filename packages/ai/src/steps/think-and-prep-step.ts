--- conflicted
+++ resolved
@@ -9,10 +9,8 @@
 import { saveConversationHistoryFromStep } from '../utils/database/saveConversationHistory';
 import { appendToConversation, standardizeMessages } from '../utils/standardizeMessages';
 import { ToolArgsParser } from '../utils/streaming';
-import {
-  type ThinkAndPrepRuntimeContext,
-  thinkAndPrepRuntimeContextSchema,
-  validateRuntimeContext,
+import type {
+  ThinkAndPrepRuntimeContext,
 } from '../utils/validation-helpers';
 import type { thinkAndPrepWorkflowInputSchema } from '../workflows/analyst-workflow';
 import { createTodosOutputSchema } from './create-todos-step';
@@ -32,12 +30,12 @@
   getAllToolsUsed,
   getLastToolUsed,
 } from '../utils/memory/message-history';
+import { createTodoToolCallMessage, createTodoToolResultMessage } from '../utils/memory/todos-to-messages';
 import {
   type MessageHistory,
   type StepFinishData,
   ThinkAndPrepOutputSchema,
 } from '../utils/memory/types';
-import { createTodoToolCallMessage, createTodoToolResultMessage } from '../utils/memory/todos-to-messages';
 
 const outputSchema = ThinkAndPrepOutputSchema;
 
@@ -59,23 +57,10 @@
   let finalStepData: StepFinishData | null = null;
   let shouldAbort = false;
 
-<<<<<<< HEAD
-  if (
-    toolNames.some((toolName: string) => ['submitThoughts', 'respondWithoutAnalysis'].includes(toolName))
-  ) {
-    // Extract and validate messages from the step response
-    // step.response.messages contains the conversation history for this step
-    const agentResponseMessages = extractMessageHistory(step.response.messages);
-
-    // Build complete conversation history: input messages + agent response messages
-    // This preserves the user messages along with assistant/tool responses
-    outputMessages = [...messages, ...agentResponseMessages];
-=======
   // Add delay to prevent race conditions with tool call repairs
   const hasFinishingTools = toolNames.some((toolName: string) =>
     ['submitThoughts', 'respondWithoutAnalysis'].includes(toolName)
   );
->>>>>>> a0cefe4c
 
   if (hasFinishingTools) {
     try {
@@ -103,12 +88,6 @@
       // and the step data is not critical for the workflow to function properly
       finalStepData = null;
 
-<<<<<<< HEAD
-    // Set finished to true if respond-without-analysis tool was called
-    if (toolNames.includes('respond-without-analysis')) {
-      finished = true;
-    }
-=======
       // Set finished to true if respondWithoutAnalysis was called
       if (toolNames.includes('respondWithoutAnalysis')) {
         finished = true;
@@ -119,7 +98,6 @@
       await new Promise((resolve) => setTimeout(resolve, 100));
 
       shouldAbort = true;
->>>>>>> a0cefe4c
 
       // Use a try-catch around abort to handle any potential errors
       try {
@@ -199,32 +177,13 @@
   let finalStepData: StepFinishData | null = null;
 
   try {
-<<<<<<< HEAD
-    // Validate runtime context early with user-friendly error handling
-    let validatedContext: ThinkAndPrepRuntimeContext;
-    try {
-      validatedContext = validateRuntimeContext(
-        runtimeContext,
-        thinkAndPrepRuntimeContextSchema,
-        'think and prep workflow'
-      );
-    } catch (error) {
-      console.error('Runtime context validation failed:', error);
-      // Convert technical validation errors to user-friendly messages
-      if (error instanceof Error && error.message.includes('Runtime context is required')) {
-        throw new Error('Unable to access your session. Please refresh and try again.');
-      }
-      throw new Error('Session information is invalid. Please refresh and try again.');
-=======
     const threadId = runtimeContext.get('threadId');
     const resourceId = runtimeContext.get('userId');
 
     if (!threadId || !resourceId) {
       throw new Error('Missing required context values');
->>>>>>> a0cefe4c
-    }
-
-    const { threadId, userId: resourceId } = validatedContext;
+    }
+
 
     const initData = await getInitData();
     const todos = inputData['create-todos'].todos;
@@ -275,12 +234,11 @@
 
     await processStreamChunks(stream, toolArgsParser);
     return createStepResult(finished, outputMessages, finalStepData);
-  } catch (error) {
+  } catch (error) 
     if (error instanceof Error && error.name !== 'AbortError') {
       throw new Error(`Error in think and prep step: ${error.message}`);
     }
     return createStepResult(finished, outputMessages, finalStepData);
-  }
 };
 
 export const thinkAndPrepStep = createStep({
