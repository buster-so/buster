import type { ChatMessageReasoningMessage } from '@buster/server-shared/chats';
import { createStep } from '@mastra/core';
import type { RuntimeContext } from '@mastra/core/runtime-context';
import type { CoreMessage } from 'ai';
import { wrapTraced } from 'braintrust';
import { z } from 'zod';
import { thinkAndPrepAgent } from '../agents/think-and-prep-agent/think-and-prep-agent';
import type { thinkAndPrepWorkflowInputSchema } from '../schemas/workflow-schemas';
import { ChunkProcessor } from '../utils/database/chunk-processor';
import { detectRetryableError } from '../utils/retry';
import type { RetryableError } from '../utils/retry/types';
import { appendToConversation, standardizeMessages } from '../utils/standardizeMessages';
import { createOnChunkHandler, handleStreamingError } from '../utils/streaming';
import type { AnalystRuntimeContext } from '../workflows/analyst-workflow';
import { createTodosOutputSchema } from './create-todos-step';
import { extractValuesSearchOutputSchema } from './extract-values-search-step';
import { generateChatTitleOutputSchema } from './generate-chat-title-step';

const inputSchema = z.object({
  'create-todos': createTodosOutputSchema,
  'extract-values-search': extractValuesSearchOutputSchema,
  'generate-chat-title': generateChatTitleOutputSchema,
<<<<<<< HEAD
  // Include original workflow inputs to maintain access to prompt and conversationHistory
  prompt: z.string(),
  conversationHistory: z.array(z.any()).optional(),
  dashboardFiles: z
    .array(
      z.object({
        id: z.string(),
        name: z.string(),
        versionNumber: z.number(),
        metricIds: z.array(z.string()),
      })
    )
    .optional(),
=======
>>>>>>> 39f32951
});

import {
  extractMessageHistory,
  getAllToolsUsed,
  getLastToolUsed,
} from '../utils/memory/message-history';
import { createStoredValuesToolCallMessage } from '../utils/memory/stored-values-to-messages';
import { createTodoToolCallMessage } from '../utils/memory/todos-to-messages';
import {
  type BusterChatMessageReasoningSchema,
  type BusterChatMessageResponseSchema,
  type MessageHistory,
  type StepFinishData,
  ThinkAndPrepOutputSchema,
} from '../utils/memory/types';

type BusterChatMessageReasoning = z.infer<typeof BusterChatMessageReasoningSchema>;
type BusterChatMessageResponse = z.infer<typeof BusterChatMessageResponseSchema>;

const outputSchema = ThinkAndPrepOutputSchema;

// Helper function to create the result object
const createStepResult = (
  finished: boolean,
  outputMessages: MessageHistory,
  finalStepData: StepFinishData | null,
  reasoningHistory: BusterChatMessageReasoning[] = [],
  responseHistory: BusterChatMessageResponse[] = [],
  dashboardContext?: Array<{
    id: string;
    name: string;
    versionNumber: number;
    metricIds: string[];
  }>
): z.infer<typeof outputSchema> => ({
  finished,
  outputMessages,
  conversationHistory: outputMessages,
  stepData: finalStepData || undefined,
  reasoningHistory,
  responseHistory,
  metadata: {
    toolsUsed: getAllToolsUsed(outputMessages),
    finalTool: getLastToolUsed(outputMessages) as
      | 'submitThoughts'
      | 'respondWithoutAnalysis'
      | undefined,
    text: undefined,
    reasoning: undefined,
  },
  dashboardContext,
});

const thinkAndPrepExecution = async ({
  inputData,
  getInitData,
  runtimeContext,
}: {
  inputData: z.infer<typeof inputSchema>;
  getInitData: () => Promise<z.infer<typeof thinkAndPrepWorkflowInputSchema>>;
  runtimeContext: RuntimeContext<AnalystRuntimeContext>;
}): Promise<z.infer<typeof outputSchema>> => {
  const abortController = new AbortController();
  const messageId = runtimeContext.get('messageId') as string | null;

  let outputMessages: MessageHistory = [];
  let completeConversationHistory: MessageHistory = [];
  let finished = false;
  const finalStepData: StepFinishData | null = null;
  let retryCount = 0;
  const maxRetries = 3;

  // Extract reasoning history from create-todos step
  const rawReasoningHistory = inputData['create-todos'].reasoningHistory || [];

  // Use reasoning history directly without unnecessary property reordering
  const initialReasoningHistory = rawReasoningHistory as ChatMessageReasoningMessage[];

  // Get initial data early to have dashboard context
  const initData = await getInitData();
  const dashboardFiles = initData.dashboardFiles || [];

  // Initialize chunk processor with initial messages, reasoning history, and dashboard context
  const chunkProcessor = new ChunkProcessor(
    messageId,
    [],
    initialReasoningHistory,
    [],
    dashboardFiles // Pass dashboard context
  );

  try {
    const todos = inputData['create-todos'].todos;

    // Standardize messages from workflow inputs
    const inputPrompt = initData.prompt;
    const conversationHistory = initData.conversationHistory || [];

    // Create base messages from prompt
    let baseMessages: CoreMessage[];
    if (conversationHistory.length > 0) {
      // If we have conversation history, append the new prompt to it
      baseMessages = appendToConversation(conversationHistory, inputPrompt);
    } else {
      // Otherwise, just use the prompt as a new conversation
      baseMessages = standardizeMessages(inputPrompt);
    }

    // Create todo messages and inject them into the conversation history
    const todoCallMessage = createTodoToolCallMessage(todos);
    let messages: CoreMessage[] = [...baseMessages, todoCallMessage];

    // Inject stored values search results if available
    const storedValuesResults = inputData['extract-values-search'].searchResults;
    if (storedValuesResults && inputData['extract-values-search'].searchPerformed) {
      const storedValuesMessage = createStoredValuesToolCallMessage(storedValuesResults);
      messages.push(storedValuesMessage);
    }

    // Update chunk processor with initial messages
    chunkProcessor.setInitialMessages(messages);

    // Main execution loop with retry logic
    while (retryCount <= maxRetries) {
      try {
        const wrappedStream = wrapTraced(
          async () => {
            // Create stream directly without retryableAgentStreamWithHealing
            const stream = await thinkAndPrepAgent.stream(messages, {
              toolCallStreaming: true,
              runtimeContext,
              abortSignal: abortController.signal,
              toolChoice: 'required',
              onChunk: createOnChunkHandler({
                chunkProcessor,
                abortController,
                finishingToolNames: ['submitThoughts', 'respondWithoutAnalysis'],
                onFinishingTool: () => {
                  // Only set finished = true for respondWithoutAnalysis
                  // submitThoughts should abort but not finish so workflow can continue
                  const finishingToolName = chunkProcessor.getFinishingToolName();
                  if (finishingToolName === 'respondWithoutAnalysis') {
                    finished = true;
                  }
                },
              }),
            });

            return stream;
          },
          {
            name: 'Think and Prep',
            spanAttributes: {
              messageCount: messages.length,
              retryAttempt: retryCount,
            },
          }
        );

        const stream = await wrappedStream();

        try {
          // Process the stream - chunks are handled by onChunk callback
          for await (const _chunk of stream.fullStream) {
            // Stream is being processed via onChunk callback
            // This loop just ensures the stream completes
            if (abortController.signal.aborted) {
              break;
            }
          }

          // If we get here, the stream completed successfully
          break; // Exit the retry loop
        } catch (streamError) {
          // Handle AbortError gracefully - this is a successful completion
          if (streamError instanceof Error && streamError.name === 'AbortError') {
            break; // Exit the retry loop, this is normal
          }

          // For other streaming errors, check if they're healable
          const healingResult = await handleStreamingError(streamError, {
            agent: thinkAndPrepAgent,
            chunkProcessor,
            runtimeContext,
            abortController,
            resourceId: runtimeContext.get('dataSourceId') as string,
            threadId: runtimeContext.get('chatId') as string,
            maxRetries: maxRetries - retryCount, // Remaining retries
            onRetry: (error: RetryableError, attemptNumber: number) => {
              console.error(
                `Think and Prep stream retry attempt ${
                  retryCount + attemptNumber
                } for streaming error:`,
                error
              );
            },
            toolChoice: 'required',
          });

          if (healingResult.shouldRetry && healingResult.healingMessage) {
            // Add the healing message to conversation history and retry
            messages = [...messages, healingResult.healingMessage];
            chunkProcessor.setInitialMessages(messages);
            retryCount++;
            continue; // Continue to next iteration of retry loop
          }

          // Non-healable error, throw it
          console.error('Non-healable streaming error:', streamError);
          throw streamError;
        }
      } catch (error) {
        console.error('Error in think and prep step:', error);
        // Handle errors during stream creation
        if (error instanceof Error && error.name === 'AbortError') {
          // This is expected when we abort the stream
          break; // Exit the retry loop
        }

        // Check if this is a retryable error (AI SDK errors)
        const retryableError = detectRetryableError(error);
        if (retryableError && retryCount < maxRetries) {
          // Add healing message to conversation history
          messages = [...messages, retryableError.healingMessage];
          chunkProcessor.setInitialMessages(messages);

          console.error(`Think and Prep retry attempt ${retryCount + 1} for error:`, {
            type: retryableError.type,
            attempt: retryCount + 1,
            messageId: runtimeContext.get('messageId'),
            originalError:
              retryableError.originalError instanceof Error
                ? retryableError.originalError.message
                : 'Unknown',
          });

          retryCount++;
          continue; // Continue to next iteration of retry loop
        }
<<<<<<< HEAD

        // Not retryable or max retries exceeded
        console.error('Error in think and prep step:', error);

        // Check if it's a database connection error
        if (error instanceof Error && error.message.includes('DATABASE_URL')) {
          throw new Error('Unable to connect to the analysis service. Please try again later.');
=======
      }
    } catch (streamError) {
      console.error('[Think and Prep Step] Stream error:', streamError);

      // Handle AbortError gracefully
      if (streamError instanceof Error && streamError.name === 'AbortError') {
        // Stream was intentionally aborted, this is normal
      } else {
        // Check if this is a healable streaming error
        const healingResult = await handleStreamingError(streamError, {
          agent: thinkAndPrepAgent,
          chunkProcessor,
          runtimeContext,
          abortController,
          //DALLIN TODO: resourceId AND threadId
          resourceId: runtimeContext.get('dataSourceId') as string,
          threadId: runtimeContext.get('chatId') as string,
          maxRetries: 3,
          onRetry: (error: RetryableError, attemptNumber: number) => {
            console.error(
              `Think and Prep stream retry attempt ${attemptNumber} for streaming error:`,
              error
            );
          },
          toolChoice: 'required',
        });

        if (healingResult.shouldRetry && healingResult.healingMessage) {
          // Add the healing message to the final conversation history
          // Continue processing rather than failing the step for better resilience
          completeConversationHistory.push(healingResult.healingMessage);
        } else {
          console.error('Error processing stream:', streamError);
          throw streamError; // Re-throw non-healable errors
>>>>>>> 39f32951
        }

        // Check if it's an API/model error
        if (
          error instanceof Error &&
          (error.message.includes('API') || error.message.includes('model'))
        ) {
          throw new Error(
            'The analysis service is temporarily unavailable. Please try again in a few moments.'
          );
        }

        // For unexpected errors, provide a generic friendly message
        throw new Error(
          'Something went wrong during the analysis. Please try again or contact support if the issue persists.'
        );
      }
    }

    // Get final results from chunk processor
    completeConversationHistory = chunkProcessor.getAccumulatedMessages();
    outputMessages = extractMessageHistory(completeConversationHistory);

    // DEBUG: Log what we're passing to analyst step
    console.info('[Think and Prep Step] Creating result:', {
      finished,
      outputMessagesCount: outputMessages.length,
      reasoningHistoryCount: chunkProcessor.getReasoningHistory().length,
      responseHistoryCount: chunkProcessor.getResponseHistory().length,
      dashboardFilesProvided: dashboardFiles !== undefined,
      dashboardFilesCount: dashboardFiles?.length || 0,
      dashboardFiles: dashboardFiles,
    });

    const result = createStepResult(
      finished,
      outputMessages,
      finalStepData,
      chunkProcessor.getReasoningHistory() as BusterChatMessageReasoning[],
      chunkProcessor.getResponseHistory() as BusterChatMessageResponse[],
      dashboardFiles // Pass dashboard context through
    );

    return result;
  } catch (error) {
    // Only return a result for AbortError (which is expected when tools finish)
    if (error instanceof Error && error.name === 'AbortError') {
      // Get final results from chunk processor
      completeConversationHistory = chunkProcessor.getAccumulatedMessages();
      outputMessages = extractMessageHistory(completeConversationHistory);

      return createStepResult(
        finished,
        outputMessages,
        finalStepData,
        chunkProcessor.getReasoningHistory() as BusterChatMessageReasoning[],
        chunkProcessor.getResponseHistory() as BusterChatMessageResponse[],
        dashboardFiles // Pass dashboard context through
      );
    }

    // For other errors, re-throw them (they should have been handled in the retry loop)
    throw error;
  }
};

export const thinkAndPrepStep = createStep({
  id: 'think-and-prep',
  description:
    'This step runs the think and prep agent to analyze the prompt and prepare thoughts.',
  inputSchema,
  outputSchema,
  execute: thinkAndPrepExecution,
});<|MERGE_RESOLUTION|>--- conflicted
+++ resolved
@@ -20,7 +20,6 @@
   'create-todos': createTodosOutputSchema,
   'extract-values-search': extractValuesSearchOutputSchema,
   'generate-chat-title': generateChatTitleOutputSchema,
-<<<<<<< HEAD
   // Include original workflow inputs to maintain access to prompt and conversationHistory
   prompt: z.string(),
   conversationHistory: z.array(z.any()).optional(),
@@ -34,8 +33,6 @@
       })
     )
     .optional(),
-=======
->>>>>>> 39f32951
 });
 
 import {
@@ -276,7 +273,6 @@
           retryCount++;
           continue; // Continue to next iteration of retry loop
         }
-<<<<<<< HEAD
 
         // Not retryable or max retries exceeded
         console.error('Error in think and prep step:', error);
@@ -284,42 +280,6 @@
         // Check if it's a database connection error
         if (error instanceof Error && error.message.includes('DATABASE_URL')) {
           throw new Error('Unable to connect to the analysis service. Please try again later.');
-=======
-      }
-    } catch (streamError) {
-      console.error('[Think and Prep Step] Stream error:', streamError);
-
-      // Handle AbortError gracefully
-      if (streamError instanceof Error && streamError.name === 'AbortError') {
-        // Stream was intentionally aborted, this is normal
-      } else {
-        // Check if this is a healable streaming error
-        const healingResult = await handleStreamingError(streamError, {
-          agent: thinkAndPrepAgent,
-          chunkProcessor,
-          runtimeContext,
-          abortController,
-          //DALLIN TODO: resourceId AND threadId
-          resourceId: runtimeContext.get('dataSourceId') as string,
-          threadId: runtimeContext.get('chatId') as string,
-          maxRetries: 3,
-          onRetry: (error: RetryableError, attemptNumber: number) => {
-            console.error(
-              `Think and Prep stream retry attempt ${attemptNumber} for streaming error:`,
-              error
-            );
-          },
-          toolChoice: 'required',
-        });
-
-        if (healingResult.shouldRetry && healingResult.healingMessage) {
-          // Add the healing message to the final conversation history
-          // Continue processing rather than failing the step for better resilience
-          completeConversationHistory.push(healingResult.healingMessage);
-        } else {
-          console.error('Error processing stream:', streamError);
-          throw streamError; // Re-throw non-healable errors
->>>>>>> 39f32951
         }
 
         // Check if it's an API/model error
