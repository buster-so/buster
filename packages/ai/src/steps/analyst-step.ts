import { createStep } from '@mastra/core';
import type { RuntimeContext } from '@mastra/core/runtime-context';
import type { CoreMessage } from 'ai';
import { wrapTraced } from 'braintrust';
import { z } from 'zod';

import type {
  ChatMessageReasoningMessage,
  ChatMessageResponseMessage,
} from '@buster/server-shared/chats';
import { analystAgent } from '../agents/analyst-agent/analyst-agent';
import { ChunkProcessor } from '../utils/database/chunk-processor';
import { hasFailureIndicators, hasFileFailureIndicators } from '../utils/database/types';
import type { ExtractedFile } from '../utils/file-selection';
import { createFileResponseMessages } from '../utils/file-selection';
import {
  MessageHistorySchema,
  ReasoningHistorySchema,
  ResponseHistorySchema,
  StepFinishDataSchema,
  ThinkAndPrepOutputSchema,
} from '../utils/memory/types';
import { detectRetryableError } from '../utils/retry';
import type { RetryableError } from '../utils/retry/types';
import { createOnChunkHandler, handleStreamingError } from '../utils/streaming';
import type { AnalystRuntimeContext } from '../workflows/analyst-workflow';

const inputSchema = ThinkAndPrepOutputSchema;

// Analyst-specific metadata schema
const AnalystMetadataSchema = z.object({
  toolsUsed: z.array(z.string()).optional(),
  finalTool: z.string().optional(),
  doneTool: z.boolean().optional(),
  filesCreated: z.number().optional(),
  filesReturned: z.number().optional(),
});

const outputSchema = z.object({
  conversationHistory: MessageHistorySchema, // Properly typed message history
  finished: z.boolean().optional(),
  outputMessages: MessageHistorySchema.optional(),
  stepData: StepFinishDataSchema.optional(),
  reasoningHistory: ReasoningHistorySchema, // Add reasoning history
  responseHistory: ResponseHistorySchema, // Add response history
  metadata: AnalystMetadataSchema.optional(),
  selectedFile: z
    .object({
      fileId: z.string().uuid().optional(),
      fileType: z.string().optional(),
      versionNumber: z.number().optional(),
    })
    .optional(),
});

/**
 * Transform reasoning/response history to match ChunkProcessor expected types
 */
function transformHistoryForChunkProcessor(
  reasoningHistory: z.infer<typeof ReasoningHistorySchema> | undefined,
  responseHistory: z.infer<typeof ResponseHistorySchema>
): {
  reasoningHistory: ChatMessageReasoningMessage[];
  responseHistory: ChatMessageResponseMessage[];
} {
  const validPillTypes = [
    'value',
    'metric',
    'dashboard',
    'collection',
    'dataset',
    'term',
    'topic',
    'empty',
  ] as const;

  const safeReasoningHistory = reasoningHistory || [];

  const transformedReasoning = safeReasoningHistory.map((entry) => {
    if (entry.type === 'pills') {
      return {
        ...entry,
        pill_containers: entry.pill_containers.map((container) => ({
          ...container,
          pills: container.pills.map((pill) => ({
            ...pill,
            type: validPillTypes.includes(pill.type as (typeof validPillTypes)[number])
              ? pill.type
              : 'empty',
          })),
        })),
      };
    }
    return entry;
  }) as ChatMessageReasoningMessage[];

  return {
    reasoningHistory: transformedReasoning,
    responseHistory: responseHistory as ChatMessageResponseMessage[],
  };
}

/**
 * Create a unique key for a message to detect duplicates
 * Optimized to avoid expensive JSON.stringify operations
 */
function createMessageKey(msg: CoreMessage): string {
  if (msg.role === 'assistant' && Array.isArray(msg.content)) {
    // For assistant messages with tool calls, use toolCallId as part of the key
    const toolCallIds = msg.content
      .filter(
        (c): c is { type: 'tool-call'; toolCallId: string; toolName: string; args: unknown } =>
          typeof c === 'object' &&
          c !== null &&
          'type' in c &&
          c.type === 'tool-call' &&
          'toolCallId' in c &&
          'toolName' in c &&
          'args' in c
      )
      .map((c) => c.toolCallId)
      .filter((id): id is string => id !== undefined)
      .sort()
      .join(',');
    if (toolCallIds) {
      return `assistant:tools:${toolCallIds}`;
    }

    // For text content, use first 100 chars as key
    const textContent = msg.content.find(
      (c): c is { type: 'text'; text: string } =>
        typeof c === 'object' && c !== null && 'type' in c && c.type === 'text' && 'text' in c
    );
    if (textContent?.text) {
      return `assistant:text:${textContent.text.substring(0, 100)}`;
    }
  }

  if (msg.role === 'tool' && Array.isArray(msg.content)) {
    // For tool messages, use tool result IDs
    const toolResultIds = msg.content
      .filter(
        (c): c is { type: 'tool-result'; toolCallId: string; toolName: string; result: unknown } =>
          typeof c === 'object' &&
          c !== null &&
          'type' in c &&
          c.type === 'tool-result' &&
          'toolCallId' in c
      )
      .map((c) => c.toolCallId)
      .filter((id): id is string => id !== undefined)
      .sort()
      .join(',');
    if (toolResultIds) {
      return `tool:results:${toolResultIds}`;
    }
  }

  if (msg.role === 'user') {
    const text =
      typeof msg.content === 'string'
        ? msg.content
        : Array.isArray(msg.content) &&
            msg.content[0] &&
            typeof msg.content[0] === 'object' &&
            'text' in msg.content[0]
          ? (msg.content[0] as { text?: string }).text || ''
          : '';

    // Fast hash function for user messages instead of JSON.stringify
    let hash = 0;
    for (let i = 0; i < Math.min(text.length, 200); i++) {
      hash = (hash << 5) - hash + text.charCodeAt(i);
      hash = hash & hash; // Convert to 32-bit integer
    }
    return `user:${hash}`;
  }

  // Fallback for other roles
  return `${msg.role}:${Date.now()}`;
}

/**
 * Deduplicate messages based on role and content/toolCallId
 */
function deduplicateMessages(messages: CoreMessage[]): CoreMessage[] {
  const seen = new Set<string>();
  const deduplicated: CoreMessage[] = [];
  let duplicatesFound = 0;

  for (const [index, msg] of messages.entries()) {
    const key = createMessageKey(msg);
    if (!seen.has(key)) {
      seen.add(key);
      deduplicated.push(msg);
    } else {
      duplicatesFound++;
      console.warn(`Duplicate message found at index ${index}:`, {
        role: msg.role,
        key,
        content:
          msg.role === 'assistant' && Array.isArray(msg.content)
            ? msg.content.map((c) => {
                if (typeof c === 'object' && c !== null && 'type' in c) {
                  return {
                    type: c.type,
                    toolCallId: 'toolCallId' in c ? c.toolCallId : undefined,
                  };
                }
                return { type: 'unknown' };
              })
            : 'non-assistant message',
      });
    }
  }

  if (duplicatesFound > 0) {
    console.info(
      `Removed ${duplicatesFound} duplicate messages. Original: ${messages.length}, Deduplicated: ${deduplicated.length}`
    );
  }

  return deduplicated;
}

const analystExecution = async ({
  inputData,
  runtimeContext,
}: {
  inputData: z.infer<typeof inputSchema>;
  runtimeContext: RuntimeContext<AnalystRuntimeContext>;
}): Promise<z.infer<typeof outputSchema>> => {
  // Check if think-and-prep already finished - if so, pass through
  if (inputData.finished === true) {
    return {
      conversationHistory: inputData.conversationHistory || inputData.outputMessages,
      finished: true,
      outputMessages: inputData.outputMessages,
      stepData: inputData.stepData,
      reasoningHistory: inputData.reasoningHistory || [],
      responseHistory: inputData.responseHistory || [],
      metadata: inputData.metadata,
      selectedFile: undefined, // No file selection if think-and-prep finished early
    };
  }

  const abortController = new AbortController();
  const messageId = runtimeContext.get('messageId') as string | null;
  let completeConversationHistory: CoreMessage[] = [];
  let retryCount = 0;
  const maxRetries = 3;

  // Initialize chunk processor with histories from previous step
  // IMPORTANT: Pass histories from think-and-prep to accumulate across steps
  const { reasoningHistory: transformedReasoning, responseHistory: transformedResponse } =
    transformHistoryForChunkProcessor(
      inputData.reasoningHistory || [],
      inputData.responseHistory || []
    );

  // Log full input data to debug dashboard context
  console.info('[Analyst Step] Input data keys:', Object.keys(inputData));
  console.info('[Analyst Step] Dashboard context details:', {
    hasDashboardContext: 'dashboardContext' in inputData,
    dashboardContextValue: inputData.dashboardContext,
    inputDataSample: JSON.stringify(inputData).substring(0, 500),
  });

  console.info('[Analyst Step] Creating ChunkProcessor:', {
    messageId,
    reasoningHistoryCount: transformedReasoning.length,
    responseHistoryCount: transformedResponse.length,
    dashboardContextProvided: inputData.dashboardContext !== undefined,
    dashboardContextLength: inputData.dashboardContext?.length || 0,
    dashboardContext: inputData.dashboardContext,
  });

  const chunkProcessor = new ChunkProcessor(
    messageId,
    [],
    transformedReasoning, // Pass transformed reasoning history
    transformedResponse, // Pass transformed response history
    inputData.dashboardContext // Pass dashboard context
  );

  // Messages come directly from think-and-prep step output
  // They are already in CoreMessage[] format
  let messages = inputData.outputMessages;

  if (messages && messages.length > 0) {
    // Deduplicate messages based on role and toolCallId
    messages = deduplicateMessages(messages);
  }

  // Critical check: Ensure messages array is not empty
  if (!messages || messages.length === 0) {
    console.error('CRITICAL: Empty messages array detected in analyst step', {
      inputData,
      messagesType: typeof messages,
      isArray: Array.isArray(messages),
    });

    // Try to use conversationHistory as fallback
    const fallbackMessages = inputData.conversationHistory;
    if (fallbackMessages && Array.isArray(fallbackMessages) && fallbackMessages.length > 0) {
      console.warn('Using conversationHistory as fallback for empty outputMessages');
      messages = deduplicateMessages(fallbackMessages);
    } else {
      throw new Error(
        'Critical error: No valid messages found in analyst step input. Both outputMessages and conversationHistory are empty.'
      );
    }
  }

  // Set initial messages in chunk processor
  chunkProcessor.setInitialMessages(messages);

  // Main execution loop with retry logic
  while (retryCount <= maxRetries) {
    try {
      const wrappedStream = wrapTraced(
        async () => {
          // Create stream directly without retryableAgentStreamWithHealing
          const stream = await analystAgent.stream(messages, {
            toolCallStreaming: true,
            runtimeContext,
            toolChoice: 'required',
            abortSignal: abortController.signal,
            onChunk: createOnChunkHandler({
              chunkProcessor,
              abortController,
              finishingToolNames: ['doneTool'],
            }),
          });

          return stream;
        },
        {
          name: 'Analyst',
          spanAttributes: {
            messageCount: messages.length,
            retryAttempt: retryCount,
            previousStep: {
              toolsUsed: inputData.metadata?.toolsUsed,
              finalTool: inputData.metadata?.finalTool,
              hasReasoning: !!inputData.metadata?.reasoning,
            },
          },
        }
      );

      const stream = await wrappedStream();

      try {
        // Process the stream - chunks are handled by onChunk callback
        for await (const _chunk of stream.fullStream) {
          // Stream is being processed via onChunk callback
          // This loop just ensures the stream completes
          if (abortController.signal.aborted) {
            break;
          }
        }

        // If we get here, the stream completed successfully
        break; // Exit the retry loop
      } catch (streamError) {
        // Handle AbortError gracefully - this is a successful completion
        if (streamError instanceof Error && streamError.name === 'AbortError') {
          break; // Exit the retry loop, this is normal
        }

        // For other streaming errors, check if they're healable
        const healingResult = await handleStreamingError(streamError, {
          agent: analystAgent as typeof analystAgent,
          chunkProcessor,
          runtimeContext,
          abortController,
          resourceId: runtimeContext.get('dataSourceId') as string,
          threadId: runtimeContext.get('chatId') as string,
          maxRetries: maxRetries - retryCount, // Remaining retries
          onRetry: (error: RetryableError, attemptNumber: number) => {
            console.error(
              `Analyst stream retry attempt ${retryCount + attemptNumber} for streaming error:`,
              error
            );
          },
          toolChoice: 'required',
        });

        if (healingResult.shouldRetry && healingResult.healingMessage) {
          // Add the healing message to conversation history and retry
          messages = [...messages, healingResult.healingMessage];
          chunkProcessor.setInitialMessages(messages);
          retryCount++;
          continue; // Continue to next iteration of retry loop
        }

        // Non-healable error, throw it
        console.error('Non-healable streaming error:', streamError);
        throw streamError;
      }
    } catch (error) {
      console.error('Error in analyst step:', error);
      // Handle errors during stream creation
      if (error instanceof Error && error.name === 'AbortError') {
        // This is expected when we abort the stream
        break; // Exit the retry loop
      }

      // Check if this is a retryable error (AI SDK errors)
      const retryableError = detectRetryableError(error);
      if (retryableError && retryCount < maxRetries) {
        // Add healing message to conversation history
        messages = [...messages, retryableError.healingMessage];
        chunkProcessor.setInitialMessages(messages);

        console.error(`Analyst retry attempt ${retryCount + 1} for error:`, {
          type: retryableError.type,
          attempt: retryCount + 1,
          messageId: runtimeContext.get('messageId'),
          originalError:
            retryableError.originalError instanceof Error
              ? retryableError.originalError.message
              : 'Unknown',
        });

        retryCount++;
        continue; // Continue to next iteration of retry loop
      }

      // Not retryable or max retries exceeded
      console.error('Error in analyst step:', error);

<<<<<<< HEAD
      // Check if it's a database connection error
      if (error instanceof Error && error.message.includes('DATABASE_URL')) {
        throw new Error('Unable to connect to the analysis service. Please try again later.');
      }
=======
    return {
      conversationHistory: completeConversationHistory,
      finished: true,
      outputMessages: completeConversationHistory,
      reasoningHistory: chunkProcessor.getReasoningHistory() as z.infer<
        typeof ReasoningHistorySchema
      >,
      responseHistory: chunkProcessor.getResponseHistory() as z.infer<typeof ResponseHistorySchema>,
      metadata: {
        ...inputData.metadata,
        ...filesMetadata,
      },
      selectedFile,
    };
  } catch (error) {
    console.error('[Analyst Step] Error:', error);
    // Handle abort errors gracefully
    if (error instanceof Error && error.name === 'AbortError') {
      // This is expected when we abort the stream

      // Get files metadata for the response
      const filesMetadata = {
        filesCreated: chunkProcessor.getTotalFilesCreated(),
        filesReturned: chunkProcessor.getCurrentFileSelection().files.length,
      };
>>>>>>> 39f32951

      // Check if it's an API/model error
      if (
        error instanceof Error &&
        (error.message.includes('API') || error.message.includes('model'))
      ) {
        throw new Error(
          'The analysis service is temporarily unavailable. Please try again in a few moments.'
        );
      }

      // For unexpected errors, provide a generic friendly message
      throw new Error(
        'Something went wrong during the analysis. Please try again or contact support if the issue persists.'
      );
    }
  }

  // Get final conversation history from chunk processor
  completeConversationHistory = chunkProcessor.getAccumulatedMessages();

  // Get files metadata for the response
  const filesMetadata = {
    filesCreated: chunkProcessor.getTotalFilesCreated(),
    filesReturned: chunkProcessor.getCurrentFileSelection().files.length,
  };

  // Extract selected file information
  const fileSelection = chunkProcessor.getCurrentFileSelection();
  const firstFile = fileSelection.files[0];
  const selectedFile = firstFile
    ? {
        fileId: firstFile.id,
        fileType: firstFile.fileType,
        versionNumber: firstFile.versionNumber,
      }
    : undefined;

  return {
    conversationHistory: completeConversationHistory,
    finished: true,
    outputMessages: completeConversationHistory,
    reasoningHistory: chunkProcessor.getReasoningHistory() as z.infer<
      typeof ReasoningHistorySchema
    >,
    responseHistory: chunkProcessor.getResponseHistory() as z.infer<typeof ResponseHistorySchema>,
    metadata: {
      ...inputData.metadata,
      ...filesMetadata,
    },
    selectedFile,
  };
};

export const analystStep = createStep({
  id: 'analyst',
  description: 'This step runs the analyst agent to analyze data and create metrics or dashboards.',
  inputSchema,
  outputSchema,
  execute: analystExecution,
});<|MERGE_RESOLUTION|>--- conflicted
+++ resolved
@@ -431,38 +431,10 @@
       // Not retryable or max retries exceeded
       console.error('Error in analyst step:', error);
 
-<<<<<<< HEAD
       // Check if it's a database connection error
       if (error instanceof Error && error.message.includes('DATABASE_URL')) {
         throw new Error('Unable to connect to the analysis service. Please try again later.');
       }
-=======
-    return {
-      conversationHistory: completeConversationHistory,
-      finished: true,
-      outputMessages: completeConversationHistory,
-      reasoningHistory: chunkProcessor.getReasoningHistory() as z.infer<
-        typeof ReasoningHistorySchema
-      >,
-      responseHistory: chunkProcessor.getResponseHistory() as z.infer<typeof ResponseHistorySchema>,
-      metadata: {
-        ...inputData.metadata,
-        ...filesMetadata,
-      },
-      selectedFile,
-    };
-  } catch (error) {
-    console.error('[Analyst Step] Error:', error);
-    // Handle abort errors gracefully
-    if (error instanceof Error && error.name === 'AbortError') {
-      // This is expected when we abort the stream
-
-      // Get files metadata for the response
-      const filesMetadata = {
-        filesCreated: chunkProcessor.getTotalFilesCreated(),
-        filesReturned: chunkProcessor.getCurrentFileSelection().files.length,
-      };
->>>>>>> 39f32951
 
       // Check if it's an API/model error
       if (
