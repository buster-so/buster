--- conflicted
+++ resolved
@@ -72,12 +72,7 @@
     }
   }
 
-<<<<<<< HEAD
-  // Check if done tool was called and abort after saving
-  const toolNames = step.toolCalls.map((call: any) => call.toolName);
-=======
   // Check if doneTool was called
->>>>>>> a0cefe4c
   const shouldAbort = toolNames.includes('doneTool');
 
   // Don't abort here - let the main stream loop handle it
@@ -173,13 +168,8 @@
         }
       }
 
-<<<<<<< HEAD
-      if (chunk.type === 'tool-result' && chunk.toolName === 'done') {
-        // Don't abort here anymore - let onStepFinish handle it after saving
-=======
       if (chunk.type === 'tool-result' && chunk.toolName === 'doneTool') {
         // Return immediately when doneTool completes - this is the natural end
->>>>>>> a0cefe4c
         return {
           conversationHistory: completeConversationHistory,
           finished: true,
@@ -193,7 +183,7 @@
       finished: true,
       outputMessages: completeConversationHistory,
     };
-  } catch (error) {
+  } catch (error) 
     // Handle abort errors gracefully
     if (error instanceof Error && error.name === 'AbortError') {
       // This is expected when we abort the stream
@@ -225,7 +215,6 @@
     throw new Error(
       'Something went wrong during the analysis. Please try again or contact support if the issue persists.'
     );
-  }
 };
 
 export const analystStep = createStep({
