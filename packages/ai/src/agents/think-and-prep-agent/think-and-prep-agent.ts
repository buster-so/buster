import { Agent } from '@mastra/core';
import {
  executeSql,
  messageUserClarifyingQuestion,
  respondWithoutAssetCreation,
  sequentialThinking,
  submitThoughts,
} from '../../tools';
import { GPT5 } from '../../utils';
import { Sonnet4 } from '../../utils/models/sonnet-4';

const DEFAULT_OPTIONS = {
<<<<<<< HEAD
  maxSteps: 25,
  temperature: 0,
  maxTokens: 10000,
=======
  maxSteps: 18,
  temperature: 1,
>>>>>>> d27691b6
  providerOptions: {
    anthropic: {
      disableParallelToolCalls: true,
    },
  },
};

export const thinkAndPrepAgent = new Agent({
  name: 'Think and Prep Agent',
  instructions: '', // We control the system messages in the step at stream instantiation
  model: GPT5,
  tools: {
    sequentialThinking,
    executeSql,
    respondWithoutAssetCreation,
    submitThoughts,
    messageUserClarifyingQuestion,
  },
  defaultGenerateOptions: DEFAULT_OPTIONS,
  defaultStreamOptions: DEFAULT_OPTIONS,
});<|MERGE_RESOLUTION|>--- conflicted
+++ resolved
@@ -1,41 +1,35 @@
-import { Agent } from '@mastra/core';
+import { Agent } from "@mastra/core";
 import {
-  executeSql,
-  messageUserClarifyingQuestion,
-  respondWithoutAssetCreation,
-  sequentialThinking,
-  submitThoughts,
-} from '../../tools';
-import { GPT5 } from '../../utils';
-import { Sonnet4 } from '../../utils/models/sonnet-4';
+	executeSql,
+	messageUserClarifyingQuestion,
+	respondWithoutAssetCreation,
+	sequentialThinking,
+	submitThoughts,
+} from "../../tools";
+import { GPT5 } from "../../utils";
+import { Sonnet4 } from "../../utils/models/sonnet-4";
 
 const DEFAULT_OPTIONS = {
-<<<<<<< HEAD
-  maxSteps: 25,
-  temperature: 0,
-  maxTokens: 10000,
-=======
-  maxSteps: 18,
-  temperature: 1,
->>>>>>> d27691b6
-  providerOptions: {
-    anthropic: {
-      disableParallelToolCalls: true,
-    },
-  },
+	maxSteps: 25,
+	temperature: 1,
+	providerOptions: {
+		anthropic: {
+			disableParallelToolCalls: true,
+		},
+	},
 };
 
 export const thinkAndPrepAgent = new Agent({
-  name: 'Think and Prep Agent',
-  instructions: '', // We control the system messages in the step at stream instantiation
-  model: GPT5,
-  tools: {
-    sequentialThinking,
-    executeSql,
-    respondWithoutAssetCreation,
-    submitThoughts,
-    messageUserClarifyingQuestion,
-  },
-  defaultGenerateOptions: DEFAULT_OPTIONS,
-  defaultStreamOptions: DEFAULT_OPTIONS,
+	name: "Think and Prep Agent",
+	instructions: "", // We control the system messages in the step at stream instantiation
+	model: GPT5,
+	tools: {
+		sequentialThinking,
+		executeSql,
+		respondWithoutAssetCreation,
+		submitThoughts,
+		messageUserClarifyingQuestion,
+	},
+	defaultGenerateOptions: DEFAULT_OPTIONS,
+	defaultStreamOptions: DEFAULT_OPTIONS,
 });