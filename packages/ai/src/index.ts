--- conflicted
+++ resolved
@@ -1,6 +1,4 @@
 export type { ModelMessage } from 'ai';
-<<<<<<< HEAD
-=======
 
 // Observability exports (Braintrust) - selective exports to avoid pulling in dependencies
 export { initLogger, wrapTraced, currentSpan } from './observability';
@@ -31,7 +29,6 @@
 export { extractUserAndDoneToolMessages } from './utils/memory/extract-user-and-done-tool-messages';
 
 // Embeddings exports
->>>>>>> d8741080
 export * from './embeddings';
 
 // Tasks exports
