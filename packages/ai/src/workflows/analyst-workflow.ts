--- conflicted
+++ resolved
@@ -8,14 +8,6 @@
 import { thinkAndPrepStep } from '../steps/think-and-prep-step';
 import { MessageHistorySchema, StepFinishDataSchema } from '../utils/memory/types';
 
-<<<<<<< HEAD
-// CoreMessage schema for validation
-const coreMessageSchema = z.object({
-  role: z.enum(['system', 'user', 'assistant', 'tool']),
-  content: z.any(), // Content can be string or complex types
-  providerOptions: z.any().optional(),
-  experimental_providerMetadata: z.any().optional(),
-=======
 // Runtime context schema for type safety
 export const AnalystRuntimeContextSchema = z.object({
   userId: z.string(),
@@ -24,7 +16,6 @@
   dataSourceSyntax: z.string(),
   organizationId: z.string(),
   messageId: z.string().optional(), // Optional for testing scenarios
->>>>>>> a0cefe4c
 });
 
 export type AnalystRuntimeContext = z.infer<typeof AnalystRuntimeContextSchema>;
