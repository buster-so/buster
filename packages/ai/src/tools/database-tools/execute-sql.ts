import { db } from '@buster/database/src/connection';
import type { RuntimeContext } from '@mastra/core/runtime-context';
import { createTool } from '@mastra/core/tools';
import { wrapTraced } from 'braintrust';
import { sql } from 'drizzle-orm';
import { z } from 'zod';
import { DataSource } from '../../../../data-source/src/data-source';
import type { Credentials } from '../../../../data-source/src/types/credentials';
<<<<<<< HEAD
import {
  type AnalystRuntimeContext,
  analystRuntimeContextSchema,
  credentialsSchema,
  isError,
  safeJsonParse,
  secretResultSchema,
  validateArrayAccess,
  validateRuntimeContext,
} from '../../utils/validation-helpers';
=======
import type { AnalystRuntimeContext } from '../../workflows/analyst-workflow';
import { ensureSqlLimit } from './sql-limit-helper';
>>>>>>> 859acdfb

const executeSqlStatementInputSchema = z.object({
  statements: z.array(z.string()).describe(
    `Array of lightweight, optimized SQL statements to execute. 
      Each statement should be small and focused. 
      SELECT queries without a LIMIT clause will automatically have LIMIT 25 added for performance.
      Existing LIMIT clauses will be preserved.
      YOU MUST USE THE <SCHEMA_NAME>.<TABLE_NAME> syntax/qualifier for all table names. 
      NEVER use SELECT * - you must explicitly list the columns you want to query from the documentation provided. 
      NEVER query system tables or use 'SHOW' statements as these will fail to execute.
      Queries without these requirements will fail to execute.`
  ),
});

/**
 * Processes a single column value for truncation
 */
function processColumnValue(value: unknown, maxLength: number): unknown {
  if (value === null || value === undefined) {
    return value;
  }

  if (typeof value === 'string') {
    return value.length > maxLength ? `${value.slice(0, maxLength)}...[TRUNCATED]` : value;
  }

  if (typeof value === 'object') {
    // Always stringify objects/arrays to prevent parser issues
    const stringValue = JSON.stringify(value);
    return stringValue.length > maxLength
      ? `${stringValue.slice(0, maxLength)}...[TRUNCATED]`
      : stringValue;
  }

  // For numbers, booleans, etc.
  const stringValue = String(value);
  return stringValue.length > maxLength
    ? `${stringValue.slice(0, maxLength)}...[TRUNCATED]`
    : value; // Keep original value and type if not too long
}

/**
 * Truncates query results to prevent overwhelming responses with large JSON objects, arrays, or text
 * Always converts objects/arrays to strings to ensure parser safety
 */
function truncateQueryResults(
  rows: Record<string, unknown>[],
  maxLength = 100
): Record<string, unknown>[] {
  return rows.map((row) => {
    const truncatedRow: Record<string, unknown> = {};

    for (const [key, value] of Object.entries(row)) {
      truncatedRow[key] = processColumnValue(value, maxLength);
    }

    return truncatedRow;
  });
}

/**
 * Optimistic parsing function for streaming execute-sql tool arguments
 * Extracts the statements array as it's being built incrementally
 */
export function parseStreamingArgs(
  accumulatedText: string
): Partial<z.infer<typeof executeSqlStatementInputSchema>> | null {
  // Validate input type
  if (typeof accumulatedText !== 'string') {
    throw new Error(`parseStreamingArgs expects string input, got ${typeof accumulatedText}`);
  }

  try {
    // First try to parse as complete JSON
    const parsed = JSON.parse(accumulatedText);
    return {
      statements: parsed.statements || undefined,
    };
  } catch (error) {
    // Only catch JSON parse errors - let other errors bubble up
    if (error instanceof SyntaxError) {
      // JSON parsing failed - try regex extraction for partial content
      // If JSON is incomplete, try to extract and reconstruct the statements array
      const statementsMatch = accumulatedText.match(/"statements"\s*:\s*\[(.*)/s);
      if (statementsMatch && statementsMatch[1] !== undefined) {
        const arrayContent = statementsMatch[1];

        try {
          // Try to parse the array content by adding closing bracket
          const testArray = `[${arrayContent}]`;
          const parsed = JSON.parse(testArray);
          return { statements: parsed };
        } catch {
          // If that fails, try to extract individual statement strings that are complete
          const statements: string[] = [];

          // Match complete string statements within the array
          const statementMatches = arrayContent.matchAll(/"((?:[^"\\]|\\.)*)"/g);

          for (const match of statementMatches) {
            if (match[1] !== undefined) {
              const statement = match[1].replace(/\\"/g, '"').replace(/\\\\/g, '\\');
              statements.push(statement);
            }
          }

          return { statements };
        }
      }

      // Check if we at least have the start of the statements field
      const partialMatch = accumulatedText.match(/"statements"\s*:\s*\[/);
      if (partialMatch) {
        return { statements: [] };
      }

      return null;
    }

    // Unexpected error - re-throw with context
    throw new Error(
      `Unexpected error in parseStreamingArgs: ${error instanceof Error ? error.message : 'Unknown error'}`
    );
  }
}

const executeSqlStatementOutputSchema = z.object({
  results: z.array(
    z.discriminatedUnion('status', [
      z.object({
        status: z.literal('success'),
        sql: z.string(),
        results: z.array(z.record(z.unknown())),
      }),
      z.object({
        status: z.literal('error'),
        sql: z.string(),
        error_message: z.string(),
      }),
    ])
  ),
});

const executeSqlStatement = wrapTraced(
  async (
    params: z.infer<typeof executeSqlStatementInputSchema>,
    runtimeContext: RuntimeContext<AnalystRuntimeContext>
  ): Promise<z.infer<typeof executeSqlStatementOutputSchema>> => {
    const { statements } = params;

    // Validate runtime context
    let validatedContext: AnalystRuntimeContext;
    try {
      validatedContext = validateRuntimeContext(
        runtimeContext,
        analystRuntimeContextSchema,
        'SQL execution'
      );
    } catch (error) {
      console.error('Runtime context validation failed:', error);
      // Provide user-friendly error based on what's missing
      if (error instanceof Error) {
        if (error.message.includes('dataSourceId')) {
          throw new Error('Unable to identify the data source. Please refresh and try again.');
        }
        if (error.message.includes('userId')) {
          throw new Error('Unable to verify your identity. Please log in again.');
        }
        if (error.message.includes('organizationId')) {
          throw new Error('Unable to access your organization. Please check your permissions.');
        }
      }
      throw new Error('Unable to access your session. Please refresh and try again.');
    }

    const { dataSourceId, userId, organizationId } = validatedContext;

    // Get data source credentials from vault
    let dataSource: DataSource;
    try {
      const credentials = await getDataSourceCredentials(dataSourceId);
      dataSource = new DataSource({
        dataSources: [
          {
            name: `datasource-${dataSourceId}`,
            type: credentials.type,
            credentials: credentials,
          },
        ],
        defaultDataSource: `datasource-${dataSourceId}`,
      });
    } catch (_error) {
      // If we can't get credentials, return error for all statements
      return {
        results: statements.map((sql) => ({
          status: 'error' as const,
          sql,
          error_message: `Unable to connect to your data source. Please check that it's properly configured and accessible.`,
        })),
      };
    }

    try {
      // Execute all SQL statements concurrently
      const executionResults = await Promise.allSettled(
        statements.map(async (sqlStatement) => {
          const result = await executeSingleStatement(sqlStatement, dataSource);
          return { sql: sqlStatement, result };
        })
      );

      // Process results and format according to output schema
      const results = executionResults.map((executionResult, index) => {
        const sql = validateArrayAccess(statements, index, 'SQL statement processing');

        if (executionResult.status === 'fulfilled') {
          const { result } = executionResult.value;
          if (result.success) {
            return {
              status: 'success' as const,
              sql,
              results: result.data || [],
            };
          }
          return {
            status: 'error' as const,
            sql,
            error_message: result.error || 'Unknown error occurred',
          };
        }
        return {
          status: 'error' as const,
          sql,
          error_message: executionResult.reason?.message || 'Execution failed',
        };
      });

      return { results };
    } finally {
      // Always close the data source connection
      await dataSource.close();
    }
  },
  { name: 'execute-sql' }
);

async function getDataSourceCredentials(dataSourceId: string): Promise<Credentials> {
  try {
    // Query the vault to get the credentials
    const secretResult = await db.execute(
      sql`SELECT decrypted_secret FROM vault.decrypted_secrets WHERE name = ${dataSourceId} LIMIT 1`
    );

    // Validate the database result structure using Zod
    const validatedResult = secretResultSchema.parse(secretResult);

    // Safe array access - we know it has at least one element due to schema validation
    const secretRecord = validateArrayAccess(validatedResult, 0, 'database secret retrieval');
    const secretString = secretRecord.decrypted_secret;

    // Parse and validate the credentials JSON using Zod
    const validatedCredentials = safeJsonParse(
      secretString,
      credentialsSchema,
      'data source credentials'
    );
    // Return as the original Credentials type since we've validated the basic structure
    return validatedCredentials as unknown as Credentials;
  } catch (error) {
    console.error('Error getting data source credentials:', error);

    // Provide more specific error messages based on error type
    if (error instanceof z.ZodError) {
      throw new Error(
        'The data source credentials are not in the expected format. Please reconfigure your data source.'
      );
    }

    const errorMessage = isError(error) ? error.message : 'Unknown error occurred';
    throw new Error(
      `Unable to retrieve data source credentials: ${errorMessage}. Please contact support if this issue persists.`
    );
  }
}

async function executeSingleStatement(
  sqlStatement: string,
  dataSource: DataSource
): Promise<{
  success: boolean;
  data?: Record<string, unknown>[];
  error?: string;
}> {
  try {
    if (!sqlStatement.trim()) {
      return { success: false, error: 'SQL statement cannot be empty' };
    }

    // Ensure the SQL statement has a LIMIT clause to prevent excessive results
    const limitedSql = ensureSqlLimit(sqlStatement, 25);

    // Execute the SQL query using the DataSource
    const result = await dataSource.execute({
      sql: limitedSql,
    });

    if (result.success) {
      return {
        success: true,
        data: truncateQueryResults(result.rows || []),
      };
    }
    return {
      success: false,
      error: result.error?.message || 'Query execution failed',
    };
  } catch (error) {
    return {
      success: false,
      error: error instanceof Error ? error.message : 'SQL execution failed',
    };
  }
}

// Export the tool
export const executeSql = createTool({
  id: 'execute-sql',
  description:
    'Use this to run lightweight, validation queries to understand values in columns, date ranges, etc. SELECT queries without LIMIT will automatically have LIMIT 25 added. You must use the <SCHEMA_NAME>.<TABLE_NAME> syntax/qualifier for all table names. Otherwise the queries wont run successfully.',
  inputSchema: executeSqlStatementInputSchema,
  outputSchema: executeSqlStatementOutputSchema,
  execute: async ({
    context,
    runtimeContext,
  }: {
    context: z.infer<typeof executeSqlStatementInputSchema>;
    runtimeContext: RuntimeContext<AnalystRuntimeContext>;
  }) => {
    return await executeSqlStatement(context, runtimeContext);
  },
});

export default executeSql;<|MERGE_RESOLUTION|>--- conflicted
+++ resolved
@@ -6,21 +6,8 @@
 import { z } from 'zod';
 import { DataSource } from '../../../../data-source/src/data-source';
 import type { Credentials } from '../../../../data-source/src/types/credentials';
-<<<<<<< HEAD
-import {
-  type AnalystRuntimeContext,
-  analystRuntimeContextSchema,
-  credentialsSchema,
-  isError,
-  safeJsonParse,
-  secretResultSchema,
-  validateArrayAccess,
-  validateRuntimeContext,
-} from '../../utils/validation-helpers';
-=======
 import type { AnalystRuntimeContext } from '../../workflows/analyst-workflow';
 import { ensureSqlLimit } from './sql-limit-helper';
->>>>>>> 859acdfb
 
 const executeSqlStatementInputSchema = z.object({
   statements: z.array(z.string()).describe(
