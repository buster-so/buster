--- conflicted
+++ resolved
@@ -78,11 +78,7 @@
 // Main message user clarifying question function with tracing
 const executeMessageUserClarifyingQuestion = wrapTraced(
   async (
-<<<<<<< HEAD
-    clarifyingQuestion: string
-=======
     _clarifyingQuestion: string
->>>>>>> 5f619952
   ): Promise<z.infer<typeof messageUserClarifyingQuestionOutputSchema>> => {
     return await processMessageUserClarifyingQuestion();
   },
