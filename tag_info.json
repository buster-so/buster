--- conflicted
+++ resolved
@@ -1,15 +1,7 @@
 {
-<<<<<<< HEAD
-  "api_tag": "api/v0.1.41", "api_version": "0.1.41"
-,
-  "web_tag": "web/v0.1.41", "web_version": "0.1.41"
-,
-  "cli_tag": "cli/v0.1.41", "cli_version": "0.1.41"
-=======
   "api_tag": "api/v0.2.0", "api_version": "0.2.0"
 ,
   "web_tag": "web/v0.2.0", "web_version": "0.2.0"
 ,
   "cli_tag": "cli/v0.2.0", "cli_version": "0.2.0"
->>>>>>> 396f17af
 }