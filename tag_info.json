--- conflicted
+++ resolved
@@ -1,15 +1,7 @@
 {
-<<<<<<< HEAD
-  "api_tag": "api/v0.1.3", "api_version": "0.1.3"
-,
-  "web_tag": "web/v0.1.3", "web_version": "0.1.3"
-,
-  "cli_tag": "cli/v0.1.3", "cli_version": "0.1.3"
-=======
   "api_tag": "api/v0.1.4", "api_version": "0.1.4"
 ,
   "web_tag": "web/v0.1.4", "web_version": "0.1.4"
 ,
   "cli_tag": "cli/v0.1.4", "cli_version": "0.1.4"
->>>>>>> c345ce1f
 }