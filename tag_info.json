{
<<<<<<< HEAD
  "api_tag": "api/v0.1.6", "api_version": "0.1.6",
  "web_tag": "web/v0.1.6", "web_version": "0.1.6",
  "cli_tag": "cli/v0.1.6", "cli_version": "0.1.6"
=======
  "api_tag": "api/v0.1.7", "api_version": "0.1.7"
,
  "web_tag": "web/v0.1.7", "web_version": "0.1.7"
,
  "cli_tag": "cli/v0.1.7", "cli_version": "0.1.7"
>>>>>>> 188f527a
}<|MERGE_RESOLUTION|>--- conflicted
+++ resolved
@@ -1,13 +1,7 @@
 {
-<<<<<<< HEAD
-  "api_tag": "api/v0.1.6", "api_version": "0.1.6",
-  "web_tag": "web/v0.1.6", "web_version": "0.1.6",
-  "cli_tag": "cli/v0.1.6", "cli_version": "0.1.6"
-=======
   "api_tag": "api/v0.1.7", "api_version": "0.1.7"
 ,
   "web_tag": "web/v0.1.7", "web_version": "0.1.7"
 ,
   "cli_tag": "cli/v0.1.7", "cli_version": "0.1.7"
->>>>>>> 188f527a
 }