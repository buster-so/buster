--- conflicted
+++ resolved
@@ -1,15 +1,7 @@
 {
-<<<<<<< HEAD
-  "api_tag": "api/v0.1.4", "api_version": "0.1.4"
-,
-  "web_tag": "web/v0.1.4", "web_version": "0.1.4"
-,
-  "cli_tag": "cli/v0.1.4", "cli_version": "0.1.4"
-=======
   "api_tag": "api/v0.1.2", "api_version": "0.1.2"
 ,
   "web_tag": "web/v0.1.2", "web_version": "0.1.2"
 ,
   "cli_tag": "cli/v0.1.2", "cli_version": "0.1.2"
->>>>>>> abfdde69
 }