{
  "name": "buster",
  "private": false,
  "scripts": {
    "ai:dev": "pnpm --filter @buster/ai dev",
    "build": "turbo build",
    "build:dry-run": "SKIP_ENV_CHECK=true turbo run build:dry-run",
    "check": "biome check ${1:-.}",
    "check:fix": "biome check --write ${1:-.}",
    "ci:check": "pnpm run check && pnpm run typecheck",
    "cli": "cd apps/cli && bun src/index.tsx",
    "cli:dev": "cd apps/cli && bun run --watch src/index.tsx",
    "cli:build": "pnpm --filter @buster-app/cli build",
    "cli:prod": "cd apps/cli && bun run dist/index.js",
    "db:init": "turbo run db:init --filter @buster/database",
    "db:seed": "turbo run db:seed --filter @buster/database",
    "db:dump": "turbo run db:dump --filter @buster/database",
    "db:migrate": "turbo run db:migrate --filter @buster/database",
    "db:generate": "turbo run db:generate --filter @buster/database",
    "db:push": "pnpm --filter @buster/database run db:push",
    "db:studio": "turbo run db:studio --filter @buster/database",
    "db:stop": "turbo run db:stop --filter @buster/database",
    "dev": "turbo dev",
    "dev:no-web": "turbo dev --filter \"!@buster-app/web\"",
    "dev:server": "turbo run dev --filter \"@buster-app/server\"",
    "dev:server:reset": "pnpm run db:init && turbo run dev --filter \"@buster-app/server\"",
    "evals": "bash scripts/evals.sh",
    "format": "biome format ${1:-.}",
    "format:fix": "biome format --write ${1:-.}",
    "lint": "turbo lint",
    "momentic": "pnpm --filter @buster-app/momentic run momentic",
    "momentic:run": "pnpm --filter @buster-app/momentic run momentic:run",
    "new:package": "tsx scripts/new-package.ts",
    "setup": "bash scripts/setup.sh",
    "test": "dotenv -e .env -- turbo test",
    "test:unit": "dotenv -e .env -- turbo run test:unit",
    "test:integration": "dotenv -e .env -- turbo run test:integration",
    "test:unit:watch": "dotenv -e .env -- turbo run test:unit:watch",
    "test:integration:watch": "dotenv -e .env -- turbo run test:integration:watch",
    "test:coverage": "turbo test:coverage",
    "test:ui": "vitest --ui",
    "test:watch": "turbo test:watch",
    "trigger:deploy": "pnpm --filter @buster/trigger run deploy",
    "trigger:dev": "dotenv -e .env -- pnpm --filter @buster/trigger run dev",
    "trigger:test": "pnpm --filter @buster/trigger run test",
    "trigger:test:integration": "pnpm --filter @buster/trigger run test:integration",
    "typecheck": "turbo typecheck"
  },
  "dependencies": {
    "dotenv": "catalog:",
    "dotenv-cli": "^10.0.0",
    "typescript": "^5.9.3"
  },
  "devDependencies": {
<<<<<<< HEAD
    "@types/node": "^22.18.1",
=======
>>>>>>> 396e89c5
    "@biomejs/biome": "2.2.6",
    "@rolldown/binding-darwin-arm64": "1.0.0-beta.45",
    "@types/node": "^22.18.1",
    "tsx": "catalog:",
    "turbo": "^2.5.8",
    "vitest": "catalog:"
  },
  "peerDependencies": {
    "typescript": "^5"
  },
  "packageManager": "pnpm@10.20.0",
  "pnpm": {
    "peerDependencyRules": {
      "ignoreMissing": [
        "shiki",
        "@opentelemetry/api"
      ],
      "allowedVersions": {
        "shiki": "3"
      }
    },
    "overrides": {
      "vite": "npm:rolldown-vite@latest",
      "parse5": "7.3.0"
    }
  }
}<|MERGE_RESOLUTION|>--- conflicted
+++ resolved
@@ -52,10 +52,6 @@
     "typescript": "^5.9.3"
   },
   "devDependencies": {
-<<<<<<< HEAD
-    "@types/node": "^22.18.1",
-=======
->>>>>>> 396e89c5
     "@biomejs/biome": "2.2.6",
     "@rolldown/binding-darwin-arm64": "1.0.0-beta.45",
     "@types/node": "^22.18.1",
