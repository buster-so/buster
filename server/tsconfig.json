--- conflicted
+++ resolved
@@ -1,13 +1,10 @@
 {
   "extends": "../tsconfig.base.json",
   "compilerOptions": {
-    "outDir": "dist",
     "rootDir": "src",
     "jsx": "react-jsx",
     "jsxImportSource": "hono/jsx",
-<<<<<<< HEAD
     "baseUrl": ".",
-    "rootDir": "..",
     "composite": true,
     "declaration": true,
     "declarationMap": true,
@@ -18,9 +15,5 @@
     }
   },
   "include": ["src/**/*", "../packages/access-controls/src/**/*"],
-=======
-  },
-  "include": ["src/**/*"],
->>>>>>> 9774b574
   "exclude": ["node_modules", "dist"]
 }