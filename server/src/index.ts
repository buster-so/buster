import { Hono } from 'hono';

// Import custom middleware
import { corsMiddleware } from './middleware/cors';
import { loggerMiddleware } from './middleware/logger';

import healthcheckRoutes from './api/healthcheck';
// Import API route modules
import v2Routes from './api/v2';

// Create main Hono app instance
const app = new Hono();

// Apply global middleware
app.use('*', loggerMiddleware);
app.use('*', corsMiddleware);

// Mount API routes
const routes = app.route('/healthcheck', healthcheckRoutes).route('/api/v2', v2Routes);

// Global error handler
app.onError((err, c) => {
  console.error('Unhandled error:', err);
  return c.json(
    {
      error: 'Internal Server Error',
      message: process.env.NODE_ENV === 'development' ? err.message : 'Something went wrong',
    },
    500
  );
});

// 404 handler
app.notFound((c) => {
  return c.json({ error: 'Not Found', message: 'The requested resource was not found' }, 404);
});

// Get port from environment variable or default to 3002 (as mentioned in README)
const port = Number.parseInt(process.env.PORT || '3002', 10);

console.log(`🚀 Buster API Server starting on port ${port}`);
console.log(`🏥 Detailed health check available at http://localhost:${port}/healthcheck`);

// Export for Bun
export default {
  port,
<<<<<<< HEAD
  fetch: app.fetch
};
export type AppType = typeof routes;
=======
  fetch: app.fetch,
};
>>>>>>> 9774b574
<|MERGE_RESOLUTION|>--- conflicted
+++ resolved
@@ -44,11 +44,6 @@
 // Export for Bun
 export default {
   port,
-<<<<<<< HEAD
-  fetch: app.fetch
-};
-export type AppType = typeof routes;
-=======
   fetch: app.fetch,
 };
->>>>>>> 9774b574
+export type AppType = typeof routes;