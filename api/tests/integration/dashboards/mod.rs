--- conflicted
+++ resolved
@@ -1,10 +1,5 @@
-<<<<<<< HEAD
+pub mod create_dashboard_test;
 pub mod delete_dashboard_test;
 pub mod get_dashboard_test;
 pub mod sharing;
-pub mod update_dashboard_test;
-=======
-pub mod create_dashboard_test;
-pub mod get_dashboard_test;
-pub mod sharing;
->>>>>>> 5db67c49
+pub mod update_dashboard_test;