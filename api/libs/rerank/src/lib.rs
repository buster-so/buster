use dotenv::dotenv;
use reqwest::Client;
use serde::{Deserialize, Serialize};
use std::env;
use std::error::Error;

pub struct Reranker {
    api_key: String,
    base_url: String,
    model: String,
    client: Client,
}

impl Reranker {
    pub fn new() -> Result<Self, Box<dyn Error>> {
        dotenv().ok();
<<<<<<< HEAD
        let environment = env::var("ENVIRONMENT").unwrap_or_else(|_| "production".to_string());

        // If local environment, we don't need these values
        let (api_key, model, base_url) = if environment == "local" {
            (String::new(), String::new(), String::new())
        } else {
            (
                env::var("RERANK_API_KEY")?,
                env::var("RERANK_MODEL")?,
                env::var("RERANK_BASE_URL")?,
            )
        };

=======
        
        let api_key = env::var("RERANK_API_KEY")?;
        let model = env::var("RERANK_MODEL")?;
        let base_url = env::var("RERANK_BASE_URL")?;
        
>>>>>>> b8b83bc3
        let client = Client::new();
        Ok(Self {
            api_key,
            base_url,
            model,
            client,
        })
    }

    pub async fn rerank(
        &self,
        query: &str,
        documents: &[&str],
        top_n: usize,
    ) -> Result<Vec<RerankResult>, Box<dyn Error>> {
<<<<<<< HEAD
        // Otherwise use the remote API
=======
>>>>>>> b8b83bc3
        let request_body = RerankRequest {
            query: query.to_string(),
            documents: documents.iter().map(|s| s.to_string()).collect(),
            top_n,
            model: self.model.clone(),
        };
        
        let response = self
            .client
            .post(&self.base_url)
            .header("Authorization", format!("Bearer {}", self.api_key))
            .json(&request_body)
            .send()
            .await?;
            
        let response_body: RerankResponse = response.json().await?;
        Ok(response_body.results)
    }
}

#[derive(Serialize)]
struct RerankRequest {
    query: String,
    documents: Vec<String>,
    top_n: usize,
    model: String,
}

#[derive(Deserialize)]
struct RerankResponse {
    results: Vec<RerankResult>,
}

#[derive(Deserialize, Clone, Debug)]
pub struct RerankResult {
    pub index: usize,
    pub relevance_score: f32,
}<|MERGE_RESOLUTION|>--- conflicted
+++ resolved
@@ -14,27 +14,11 @@
 impl Reranker {
     pub fn new() -> Result<Self, Box<dyn Error>> {
         dotenv().ok();
-<<<<<<< HEAD
-        let environment = env::var("ENVIRONMENT").unwrap_or_else(|_| "production".to_string());
-
-        // If local environment, we don't need these values
-        let (api_key, model, base_url) = if environment == "local" {
-            (String::new(), String::new(), String::new())
-        } else {
-            (
-                env::var("RERANK_API_KEY")?,
-                env::var("RERANK_MODEL")?,
-                env::var("RERANK_BASE_URL")?,
-            )
-        };
-
-=======
         
         let api_key = env::var("RERANK_API_KEY")?;
         let model = env::var("RERANK_MODEL")?;
         let base_url = env::var("RERANK_BASE_URL")?;
         
->>>>>>> b8b83bc3
         let client = Client::new();
         Ok(Self {
             api_key,
@@ -50,10 +34,6 @@
         documents: &[&str],
         top_n: usize,
     ) -> Result<Vec<RerankResult>, Box<dyn Error>> {
-<<<<<<< HEAD
-        // Otherwise use the remote API
-=======
->>>>>>> b8b83bc3
         let request_body = RerankRequest {
             query: query.to_string(),
             documents: documents.iter().map(|s| s.to_string()).collect(),
