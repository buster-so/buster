--- conflicted
+++ resolved
@@ -2,7 +2,9 @@
 
 #[derive(Error, Debug)]
 pub enum SharingError {
-<<<<<<< HEAD
+    #[error("Database error: {0}")]
+    DatabaseError(#[from] diesel::result::Error),
+
     #[error("User not found: {0}")]
     UserNotFound(String),
     
@@ -20,32 +22,17 @@
 
     #[error("Asset not found: {0}")]
     AssetNotFound(String),
+    
+    #[error("Permission not found for asset {0}")]
+    PermissionNotFound(String),
 
-    #[error("Database error: {0}")]
-    DatabaseError(#[from] diesel::result::Error),
+    #[error("Insufficient permissions to perform this action")]
+    InsufficientPermissions,
     
     #[error("Internal error: {0}")]
     InternalError(String),
     
     #[error("Unknown error: {0}")]
     Unknown(String),
-=======
-    #[error("Database error: {0}")]
-    DatabaseError(#[from] diesel::result::Error),
-
-    #[error("User not found with email: {0}")]
-    UserNotFound(String),
-
-    #[error("Permission not found for asset {0}")]
-    PermissionNotFound(String),
-
-    #[error("Insufficient permissions to perform this action")]
-    InsufficientPermissions,
-
-    #[error("Asset not found")]
-    AssetNotFound,
-
-    #[error("Internal server error: {0}")]
-    InternalServerError(String),
->>>>>>> 53de3fe6
+}
 }