--- conflicted
+++ resolved
@@ -8,17 +8,11 @@
     use search::SearchObjectType;
     use crate::search::search_handler;
     use middleware::AuthenticatedUser;
-<<<<<<< HEAD
-=======
     use serde_json::Value;
     use chrono::Utc;
->>>>>>> 9ae9c2d5
 
     #[tokio::test]
     async fn test_search_handler_with_empty_query() {
-<<<<<<< HEAD
-        // Test implementation will be added later
-=======
         // Create mock user
         let user = AuthenticatedUser {
             id: Uuid::new_v4(),
@@ -44,14 +38,10 @@
         // In a real test with mocks, we'd assert on the results
         // Here we're just making sure the function is callable
         assert!(result.is_err(), "Should error without proper mocks");
->>>>>>> 9ae9c2d5
     }
 
     #[tokio::test]
     async fn test_search_handler_with_query() {
-<<<<<<< HEAD
-        // Test implementation will be added later
-=======
         // Create mock user
         let user = AuthenticatedUser {
             id: Uuid::new_v4(),
@@ -77,7 +67,6 @@
         // In a real test with mocks, we'd assert on the results
         // Here we're just making sure the function is callable
         assert!(result.is_err(), "Should error without proper mocks");
->>>>>>> 9ae9c2d5
     }
     */
 }