// NOTE: This module is for tests only and is not included in release builds
// The cargo test framework ensures this code only runs during tests

use database::pool::init_pools;
use lazy_static::lazy_static;

lazy_static! {
    // Initialize test environment once across all tests
    static ref TEST_ENV: () = {
        // Create a runtime for initialization
        let rt = tokio::runtime::Runtime::new().unwrap();
        
        // Initialize pools
        if let Err(e) = rt.block_on(init_pools()) {
            panic!("Failed to initialize test pools: {}", e);
        }
        
        println!("✅ Test environment initialized");
    };
}

// This constructor runs when the test binary loads
// It is excluded from non-test builds because the entire 'tests' directory
// is only compiled during 'cargo test'
#[ctor::ctor]
fn init_test_env() {
    // Force lazy_static initialization
    lazy_static::initialize(&TEST_ENV);
}

// Test modules
<<<<<<< HEAD
pub mod sharing;
pub mod metrics;
=======
pub mod dashboards;
pub mod metrics;
pub mod collections;
>>>>>>> eedb7173
<|MERGE_RESOLUTION|>--- conflicted
+++ resolved
@@ -29,11 +29,7 @@
 }
 
 // Test modules
-<<<<<<< HEAD
 pub mod sharing;
 pub mod metrics;
-=======
 pub mod dashboards;
-pub mod metrics;
-pub mod collections;
->>>>>>> eedb7173
+pub mod collections;