--- conflicted
+++ resolved
@@ -10,7 +10,7 @@
 use uuid::Uuid;
 
 use crate::{
-    database_dep::{
+    database::{
         enums::DatasetType,
         lib::get_pg_pool,
         models::{DataSource, Dataset, DatasetColumn, EntityRelationship, User},
@@ -581,27 +581,46 @@
                     }
                 };
 
+                // Create a map of column name to type from ds_columns for easier lookup
+                let ds_column_types: HashMap<String, String> = dataset_columns_map
+                    .get(&req.name)
+                    .map(|cols| {
+                        cols.iter()
+                            .map(|col| (col.name.to_lowercase(), col.type_.clone()))
+                            .collect()
+                    })
+                    .unwrap_or_default();
+
                 let columns: Vec<DatasetColumn> = req
                     .columns
                     .iter()
-                    .map(|col| DatasetColumn {
-                        id: Uuid::new_v4(),
-                        dataset_id,
-                        name: col.name.clone(),
-                        type_: col.type_.clone().unwrap_or_else(|| "text".to_string()),
-                        description: Some(col.description.clone()),
-                        nullable: true,
-                        created_at: now,
-                        updated_at: now,
-                        deleted_at: None,
-                        stored_values: None,
-                        stored_values_status: None,
-                        stored_values_error: None,
-                        stored_values_count: None,
-                        stored_values_last_synced: None,
-                        semantic_type: col.semantic_type.clone(),
-                        dim_type: col.type_.clone(),
-                        expr: col.expr.clone(),
+                    .map(|col| {
+                        // Look up the type from ds_columns, fallback to request type or "text"
+                        let column_type = ds_column_types
+                            .get(&col.name.to_lowercase())
+                            .cloned()
+                            .or_else(|| col.type_.clone())
+                            .unwrap_or_else(|| "text".to_string());
+
+                        DatasetColumn {
+                            id: Uuid::new_v4(),
+                            dataset_id,
+                            name: col.name.clone(),
+                            type_: column_type,  // Use the type from ds_columns
+                            description: Some(col.description.clone()),
+                            nullable: true,
+                            created_at: now,
+                            updated_at: now,
+                            deleted_at: None,
+                            stored_values: None,
+                            stored_values_status: None,
+                            stored_values_error: None,
+                            stored_values_count: None,
+                            stored_values_last_synced: None,
+                            semantic_type: col.semantic_type.clone(),
+                            dim_type: col.type_.clone(),
+                            expr: col.expr.clone(),
+                        }
                     })
                     .collect();
 
@@ -658,284 +677,6 @@
     Ok(results)
 }
 
-<<<<<<< HEAD
-async fn batch_validate_datasets(
-    user_id: &Uuid,
-    requests: Vec<DatasetValidationRequest>,
-) -> Result<BatchValidationResult> {
-    let mut successes = Vec::new();
-    let mut failures = Vec::new();
-    let organization_id = get_user_organization_id(user_id).await?;
-
-    // Group requests by data source and database for efficient validation
-    let mut data_source_groups: HashMap<
-        (String, Option<String>),
-        Vec<(&DatasetValidationRequest, Vec<(&str, &str)>)>,
-    > = HashMap::new();
-
-    for request in &requests {
-        let columns: Vec<(&str, &str)> = request
-            .columns
-            .iter()
-            .map(|c| (c.name.as_str(), c.type_.as_deref().unwrap_or("text")))
-            .collect();
-
-        data_source_groups
-            .entry((request.data_source_name.clone(), None)) // Using None for database since it's not in the validation request
-            .or_default()
-            .push((request, columns));
-    }
-
-    // Process each data source group
-    for ((data_source_name, database), group) in data_source_groups {
-        let mut conn = get_pg_pool().get().await?;
-
-        // Get data source
-        let data_source = match data_sources::table
-            .filter(data_sources::name.eq(&data_source_name))
-            .filter(data_sources::organization_id.eq(organization_id))
-            .select(data_sources::all_columns)
-            .first::<DataSource>(&mut conn)
-            .await
-        {
-            Ok(ds) => ds,
-            Err(e) => {
-                for (request, _) in group {
-                    failures.push(DatasetValidationFailure {
-                        dataset_id: request.dataset_id,
-                        name: request.name.clone(),
-                        schema: request.schema.clone(),
-                        data_source_name: request.data_source_name.clone(),
-                        errors: vec![ValidationError::data_source_error(format!(
-                            "Data source not found: {}",
-                            e
-                        ))],
-                    });
-                }
-                continue;
-            }
-        };
-
-        // Prepare tables for batch validation
-        let tables_to_validate: Vec<(String, String)> = group
-            .iter()
-            .map(|(req, _)| (req.name.clone(), req.schema.clone()))
-            .collect();
-
-        // Get credentials
-        let credentials =
-            match get_data_source_credentials(&data_source.secret_id, &data_source.type_, false)
-                .await
-            {
-                Ok(creds) => creds,
-                Err(e) => {
-                    for (request, _) in group {
-                        failures.push(DatasetValidationFailure {
-                            dataset_id: request.dataset_id,
-                            name: request.name.clone(),
-                            schema: request.schema.clone(),
-                            data_source_name: request.data_source_name.clone(),
-                            errors: vec![ValidationError::data_source_error(format!(
-                                "Failed to get data source credentials: {}",
-                                e
-                            ))],
-                        });
-                    }
-                    continue;
-                }
-            };
-
-        // Get all columns in one batch
-        let ds_columns =
-            match retrieve_dataset_columns_batch(&tables_to_validate, &credentials, database).await {
-                Ok(cols) => cols,
-                Err(e) => {
-                    for (request, _) in group {
-                        failures.push(DatasetValidationFailure {
-                            dataset_id: request.dataset_id,
-                            name: request.name.clone(),
-                            schema: request.schema.clone(),
-                            data_source_name: request.data_source_name.clone(),
-                            errors: vec![ValidationError::data_source_error(format!(
-                                "Failed to get columns from data source: {}",
-                                e
-                            ))],
-                        });
-                    }
-                    continue;
-                }
-            };
-
-        // Validate each dataset in the group
-        for (request, columns) in group {
-            let mut validation_errors = Vec::new();
-
-            // Filter columns for this dataset
-            let dataset_columns: Vec<_> = ds_columns
-                .iter()
-                .filter(|col| col.dataset_name == request.name && col.schema_name == request.schema)
-                .collect();
-
-            if dataset_columns.is_empty() {
-                validation_errors.push(ValidationError::table_not_found(&request.name));
-            } else {
-                // Validate each column exists
-                for (col_name, _) in &columns {
-                    if !dataset_columns.iter().any(|c| c.name == *col_name) {
-                        validation_errors.push(ValidationError::column_not_found(col_name));
-                    }
-                }
-            }
-
-            if validation_errors.is_empty() {
-                // Create or update dataset
-                match create_or_update_dataset(request, &organization_id, user_id).await {
-                    Ok(dataset_id) => {
-                        successes.push(DatasetValidationSuccess {
-                            dataset_id,
-                            name: request.name.clone(),
-                            schema: request.schema.clone(),
-                            data_source_name: request.data_source_name.clone(),
-                        });
-                    }
-                    Err(e) => {
-                        failures.push(DatasetValidationFailure {
-                            dataset_id: request.dataset_id,
-                            name: request.name.clone(),
-                            schema: request.schema.clone(),
-                            data_source_name: request.data_source_name.clone(),
-                            errors: vec![ValidationError::data_source_error(format!(
-                                "Failed to create/update dataset: {}",
-                                e
-                            ))],
-                        });
-                    }
-                }
-            } else {
-                failures.push(DatasetValidationFailure {
-                    dataset_id: request.dataset_id,
-                    name: request.name.clone(),
-                    schema: request.schema.clone(),
-                    data_source_name: request.data_source_name.clone(),
-                    errors: validation_errors,
-                });
-            }
-        }
-    }
-
-    Ok(BatchValidationResult {
-        successes,
-        failures,
-    })
-}
-
-async fn create_or_update_dataset(
-    request: &DatasetValidationRequest,
-    organization_id: &Uuid,
-    user_id: &Uuid,
-) -> Result<Uuid> {
-    let mut conn = get_pg_pool().get().await?;
-    let now = Utc::now();
-
-    let dataset_id = match request.dataset_id {
-        Some(id) => {
-            // Update existing dataset
-            diesel::update(datasets::table)
-                .filter(datasets::id.eq(id))
-                .set((
-                    datasets::name.eq(&request.name),
-                    datasets::updated_at.eq(now),
-                    datasets::updated_by.eq(user_id),
-                ))
-                .execute(&mut conn)
-                .await?;
-            id
-        }
-        None => {
-            // Create new dataset
-            let dataset = Dataset {
-                id: Uuid::new_v4(),
-                name: request.name.clone(),
-                data_source_id: Uuid::new_v4(), // This needs to be set correctly
-                created_at: now,
-                updated_at: now,
-                database_name: request.name.clone(),
-                when_to_use: None,
-                when_not_to_use: None,
-                type_: DatasetType::View,
-                definition: String::new(),
-                schema: request.schema.clone(),
-                enabled: false,
-                created_by: user_id.clone(),
-                updated_by: user_id.clone(),
-                deleted_at: None,
-                imported: false,
-                organization_id: organization_id.clone(),
-                yml_file: None,
-                model: None,
-                database_identifier: None,
-            };
-
-            diesel::insert_into(datasets::table)
-                .values(&dataset)
-                .execute(&mut conn)
-                .await?;
-
-            dataset.id
-        }
-    };
-
-    // Create new columns
-    let new_columns: Vec<DatasetColumn> = request
-        .columns
-        .iter()
-        .map(|col| DatasetColumn {
-            id: Uuid::new_v4(),
-            dataset_id,
-            name: col.name.clone(),
-            type_: col.type_.clone().unwrap_or_else(|| "text".to_string()),
-            description: Some(col.description.clone()),
-            nullable: true, // This should be determined from the source
-            created_at: now,
-            updated_at: now,
-            deleted_at: None,
-            stored_values: None,
-            stored_values_status: None,
-            stored_values_error: None,
-            stored_values_count: None,
-            stored_values_last_synced: None,
-            semantic_type: col.semantic_type.clone(),
-            dim_type: None,
-            expr: col.expr.clone(),
-        })
-        .collect();
-
-    // Get current column names for this dataset
-    let current_column_names: Vec<String> = dataset_columns::table
-        .filter(dataset_columns::dataset_id.eq(dataset_id))
-        .filter(dataset_columns::deleted_at.is_null())
-        .select(dataset_columns::name)
-        .load::<String>(&mut conn)
-        .await?;
-
-    // Soft delete columns that are no longer present
-    let new_column_names: Vec<String> = new_columns.iter().map(|c| c.name.clone()).collect();
-    diesel::update(dataset_columns::table)
-        .filter(dataset_columns::dataset_id.eq(dataset_id))
-        .filter(dataset_columns::deleted_at.is_null())
-        .filter(dataset_columns::name.ne_all(&new_column_names))
-        .set(dataset_columns::deleted_at.eq(now))
-        .execute(&mut conn)
-        .await?;
-
-    // Insert new columns
-    diesel::insert_into(dataset_columns::table)
-        .values(&new_columns)
-        .execute(&mut conn)
-        .await?;
-
-    Ok(dataset_id)
-=======
 #[cfg(test)]
 mod tests {
     use super::*;
@@ -1014,5 +755,4 @@
         // - The first ValidationResult has success=true
         // - The second ValidationResult has success=false and appropriate errors
     }
->>>>>>> fe98e75f
 }