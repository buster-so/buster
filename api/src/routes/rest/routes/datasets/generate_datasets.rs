--- conflicted
+++ resolved
@@ -11,7 +11,7 @@
 use tokio::task::JoinSet;
 
 use crate::{
-    database_dep::{
+    database::{
         lib::get_pg_pool,
         models::{Dataset, DataSource, User},
         schema::{data_sources, datasets},
@@ -102,19 +102,6 @@
         // Numeric types that should be measures
         // Common numeric types across databases
         "NUMBER" | "DECIMAL" | "NUMERIC" | "FLOAT" | "REAL" | "DOUBLE" | "INT" | "INTEGER" | 
-<<<<<<< HEAD
-        "BIGINT" | "SMALLINT" | "TINYINT" | "BYTEINT" => ColumnMappingType::Measure("number".to_string()),
-        
-        // Date/Time types
-        "DATE" | "DATETIME" | "TIME" | "TIMESTAMP" | "TIMESTAMP_LTZ" | 
-        "TIMESTAMP_NTZ" | "TIMESTAMP_TZ" => ColumnMappingType::Dimension("timestamp".to_string()),
-        
-        // String types
-        "TEXT" | "STRING" | "VARCHAR" | "CHAR" | "CHARACTER" => ColumnMappingType::Dimension("string".to_string()),
-        
-        // Boolean type
-        "BOOLEAN" | "BOOL" => ColumnMappingType::Dimension("boolean".to_string()),
-=======
         "BIGINT" | "SMALLINT" | "TINYINT" | "BYTEINT" |
         // PostgreSQL specific
         "DOUBLE PRECISION" | "SERIAL" | "BIGSERIAL" | "SMALLSERIAL" | "MONEY" |
@@ -165,7 +152,6 @@
         // Geometric types (PostgreSQL)
         "POINT" | "LINE" | "LSEG" | "BOX" | "PATH" | "POLYGON" | "CIRCLE" | "GEOMETRY" => 
             ColumnMappingType::Unsupported,
->>>>>>> fe98e75f
         
         // Array/JSON/Complex types
         "ARRAY" | "OBJECT" | "VARIANT" | "JSONB" | "HSTORE" | "XML" | "STRUCT" | "RECORD" => 
@@ -173,13 +159,8 @@
         
         // Default to dimension for unknown types
         _ => {
-<<<<<<< HEAD
-            tracing::warn!("Unknown Snowflake type: {}, defaulting to string dimension", type_str);
-            ColumnMappingType::Dimension("string".to_string())
-=======
             tracing::warn!("Unknown database type: {}, defaulting to dimension", type_str);
             ColumnMappingType::Dimension(type_str.to_string())
->>>>>>> fe98e75f
         }
     }
 }
