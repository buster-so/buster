use anyhow::{anyhow, Result};
use axum::{extract::Json, Extension};
use diesel::{ExpressionMethods, JoinOnDsl, QueryDsl};
use diesel_async::RunQueryDsl;
use reqwest::StatusCode;
use serde::{Deserialize, Serialize};
use serde_yaml;
use std::collections::HashMap;
use uuid::Uuid;
use regex::Regex;
use tokio::task::JoinSet;

use crate::{
    database::{
<<<<<<< HEAD
        lib::get_pg_pool,
=======
        pool::get_pg_pool,
>>>>>>> a1b4e083
        models::{Dataset, DataSource, User},
        schema::{data_sources, datasets},
    },
    routes::rest::ApiResponse,
    utils::{
        security::checks::is_user_workspace_admin_or_data_admin,
        user::user_info::get_user_organization_id,
        query_engine::{
            credentials::get_data_source_credentials,
            import_dataset_columns::{retrieve_dataset_columns_batch, DatasetColumnRecord},
        },
        clients::ai::{
            openai::{OpenAiChatModel, OpenAiChatRole, OpenAiChatContent, OpenAiChatMessage},
            llm_router::{llm_chat, LlmModel, LlmMessage},
        },
    },
};

#[derive(Debug, Deserialize)]
pub struct GenerateDatasetRequest {
    pub data_source_name: String,
    pub schema: String,
    pub database: Option<String>,
    pub model_names: Vec<String>,
}

#[derive(Debug, Serialize)]
pub struct GenerateDatasetResponse {
    pub yml_contents: HashMap<String, String>,  // Successful generations
    pub errors: HashMap<String, DetailedError>,  // Failed generations with detailed errors
}

#[derive(Debug, Serialize)]
pub struct DetailedError {
    pub message: String,
    pub error_type: String,
    pub context: Option<String>,
}

#[derive(Debug, Serialize)]
struct ModelConfig {
    models: Vec<Model>,
}

#[derive(Debug, Serialize)]
struct Model {
    name: String,
    description: String,
    dimensions: Vec<Dimension>,
    measures: Vec<Measure>,
}

#[derive(Debug, Serialize)]
struct Dimension {
    name: String,
    expr: String,
    #[serde(rename = "type")]
    type_: String,
    description: String,
    #[serde(skip_serializing_if = "Option::is_none")]
    searchable: Option<bool>,
}

#[derive(Debug, Serialize)]
struct Measure {
    name: String,
    expr: String,
    #[serde(rename = "type")]
    type_: String,
    agg: Option<String>,
    description: String,
}

// Add type mapping enum
#[derive(Debug)]
enum ColumnMappingType {
    Dimension(String),  // String holds the semantic type
    Measure(String),    // String holds the measure type (e.g., "number")
    Unsupported,
}

fn map_database_type(type_str: &str) -> ColumnMappingType {
    // Convert to uppercase for consistent matching
    let type_upper = type_str.to_uppercase();
    
    match type_upper.as_str() {
        // Numeric types that should be measures
        // Common numeric types across databases
        "NUMBER" | "DECIMAL" | "NUMERIC" | "FLOAT" | "REAL" | "DOUBLE" | "INT" | "INTEGER" | 
        "BIGINT" | "SMALLINT" | "TINYINT" | "BYTEINT" |
        // PostgreSQL specific
        "DOUBLE PRECISION" | "SERIAL" | "BIGSERIAL" | "SMALLSERIAL" | "MONEY" |
        // BigQuery specific
        "INT64" | "FLOAT64" | "NUMERIC" | "BIGNUMERIC" |
        // Redshift specific (mostly same as PostgreSQL)
        "DECIMAL" | "DOUBLE PRECISION" |
        // MySQL specific
        "MEDIUMINT" | "FLOAT4" | "FLOAT8" | "DOUBLE PRECISION" | "DEC" | "FIXED" => 
            ColumnMappingType::Measure(type_str.to_string()),
        
        // Date/Time types
        // Common date/time types
        "DATE" | "DATETIME" | "TIME" | "TIMESTAMP" | 
        // Snowflake specific
        "TIMESTAMP_LTZ" | "TIMESTAMP_NTZ" | "TIMESTAMP_TZ" |
        // PostgreSQL specific
        "TIMESTAMPTZ" | "TIMESTAMP WITH TIME ZONE" | "TIMESTAMP WITHOUT TIME ZONE" | "INTERVAL" |
        // BigQuery specific
        "DATETIME" | "TIMESTAMP" | "DATE" | "TIME" |
        // Redshift specific
        "TIMETZ" | "TIMESTAMPTZ" |
        // MySQL specific
        "YEAR" => 
            ColumnMappingType::Dimension(type_str.to_string()),
        
        // String types
        // Common string types
        "TEXT" | "STRING" | "VARCHAR" | "CHAR" | "CHARACTER" |
        // PostgreSQL specific
        "CHARACTER VARYING" | "NAME" | "CITEXT" | "CIDR" | "INET" | "MACADDR" | "UUID" |
        // BigQuery specific
        "STRING" | "BYTES" |
        // Redshift specific
        "BPCHAR" | "NCHAR" | "NVARCHAR" |
        // MySQL specific
        "TINYTEXT" | "MEDIUMTEXT" | "LONGTEXT" | "ENUM" | "SET" | "JSON" => 
            ColumnMappingType::Dimension(type_str.to_string()),
        
        // Boolean type
        "BOOLEAN" | "BOOL" | "BIT" => 
            ColumnMappingType::Dimension(type_str.to_string()),
        
        // Binary/BLOB types
        "BINARY" | "VARBINARY" | "BLOB" | "BYTEA" | "MEDIUMBLOB" | "LONGBLOB" | "TINYBLOB" => 
            ColumnMappingType::Unsupported,
        
        // Geometric types (PostgreSQL)
        "POINT" | "LINE" | "LSEG" | "BOX" | "PATH" | "POLYGON" | "CIRCLE" | "GEOMETRY" => 
            ColumnMappingType::Unsupported,
        
        // Array/JSON/Complex types
        "ARRAY" | "OBJECT" | "VARIANT" | "JSONB" | "HSTORE" | "XML" | "STRUCT" | "RECORD" => 
            ColumnMappingType::Unsupported,
        
        // Default to dimension for unknown types
        _ => {
            tracing::warn!("Unknown database type: {}, defaulting to dimension", type_str);
            ColumnMappingType::Dimension(type_str.to_string())
        }
    }
}

// Add a new function to clean up quotes in YAML
fn clean_yaml_quotes(yaml: &str) -> String {
    // First remove all single quotes
    let no_single_quotes = yaml.replace('\'', "");
    
    // Then remove all double quotes
    let no_quotes = no_single_quotes.replace('"', "");
    
    no_quotes
}

pub async fn generate_datasets(
    Extension(user): Extension<User>,
    Json(request): Json<GenerateDatasetRequest>,
) -> Result<ApiResponse<GenerateDatasetResponse>, (StatusCode, String)> {
    // Check if user is workspace admin or data admin
    let organization_id = match get_user_organization_id(&user.id).await {
        Ok(id) => id,
        Err(e) => {
            tracing::error!("Error getting user organization id: {:?}", e);
            return Err((
                StatusCode::INTERNAL_SERVER_ERROR,
                "Error getting user organization id".to_string(),
            ));
        }
    };

    match is_user_workspace_admin_or_data_admin(&user, &organization_id).await {
        Ok(true) => (),
        Ok(false) => {
            return Err((
                StatusCode::FORBIDDEN,
                "Insufficient permissions".to_string(),
            ))
        }
        Err(e) => {
            tracing::error!("Error checking user permissions: {:?}", e);
            return Err((
                StatusCode::INTERNAL_SERVER_ERROR,
                "Error checking user permissions".to_string(),
            ));
        }
    }

    match generate_datasets_handler(&request, &organization_id).await {
        Ok(response) => Ok(ApiResponse::JsonData(response)),
        Err(e) => {
            tracing::error!("Error generating datasets: {:?}", e);
            Err((
                StatusCode::INTERNAL_SERVER_ERROR,
                "Error generating datasets".to_string(),
            ))
        }
    }
}

async fn enhance_yaml_with_descriptions(yaml: String) -> Result<String> {
    const DESCRIPTION_PLACEHOLDER: &str = "{NEED DESCRIPTION HERE}";
    
    // Skip OpenAI call if no placeholders exist
    if !yaml.contains(DESCRIPTION_PLACEHOLDER) {
        return Ok(yaml);
    }

    let messages = vec![
        LlmMessage::new(
            "developer".to_string(),
            "You are a YAML description enhancer. Your output must be wrapped in markdown code blocks using ```yml format.
            Your task is to ONLY replace text matching exactly {NEED DESCRIPTION HERE} with appropriate descriptions. Do not modify any other parts of the YAML or other descriptions without the placeholder. You should still return the entire YAML in your output.
            DO NOT modify any other part of the YAML.
            DO NOT add any explanations or text outside the ```yml block.
            No double or single quotes.
            Return the complete YAML wrapped in markdown, with only the placeholders replaced.".to_string(),
        ),
        LlmMessage::new(
            "user".to_string(),
            yaml,
        ),
    ];

    let response = llm_chat(
        LlmModel::OpenAi(OpenAiChatModel::O3Mini),
        &messages,
        0.1,
        2048,
        120,
        None,
        false,
        None,
        &Uuid::new_v4(),
        &Uuid::new_v4(),
        crate::utils::clients::ai::langfuse::PromptName::CustomPrompt("enhance_yaml_descriptions".to_string()),
    )
    .await?;

    // Extract YAML from markdown code blocks
    let re = Regex::new(r"```yml\n([\s\S]*?)\n```").unwrap();
    let yaml = match re.captures(&response) {
        Some(caps) => caps.get(1).unwrap().as_str().to_string(),
        None => return Err(anyhow!("Failed to extract YAML from response")),
    };

    Ok(yaml)
}

async fn generate_model_yaml(
    model_name: &str,
    ds_columns: &[DatasetColumnRecord],
    schema: &str,
) -> Result<String> {
    // Filter columns for this model
    let model_columns: Vec<_> = ds_columns
        .iter()
        .filter(|col| {
            col.dataset_name.to_lowercase() == model_name.to_lowercase()
                && col.schema_name.to_lowercase() == schema.to_lowercase()
        })
        .collect();

    if model_columns.is_empty() {
        return Err(anyhow!("No columns found for model"));
    }

    let mut dimensions = Vec::new();
    let mut measures = Vec::new();

    // Process each column and categorize as dimension or measure
    for col in model_columns {
        match map_database_type(&col.type_) {
            ColumnMappingType::Dimension(semantic_type) => {
                dimensions.push(Dimension {
                    name: col.name.clone(),
                    expr: col.name.clone(),
                    type_: col.type_.clone(),
                    description: "{NEED DESCRIPTION HERE}".to_string(),
                    searchable: Some(false),
                });
            }
            ColumnMappingType::Measure(measure_type) => {
                measures.push(Measure {
                    name: col.name.clone(),
                    expr: col.name.clone(),
                    type_: col.type_.clone(),
                    agg: Some("sum".to_string()),
                    description: "{NEED DESCRIPTION HERE}".to_string(),
                });
            }
            ColumnMappingType::Unsupported => {
                tracing::warn!(
                    "Skipping unsupported column type: {} for column: {}",
                    col.type_,
                    col.name
                );
            }
        }
    }

    let model = Model {
        name: model_name.to_string(),
        description: format!("Generated model for {}", model_name),
        dimensions,
        measures,
    };

    let config = ModelConfig {
        models: vec![model],
    };

    let yaml = serde_yaml::to_string(&config)?;
    
    
    // Enhance descriptions using OpenAI
    let enhanced_yaml = enhance_yaml_with_descriptions(yaml).await?;

    let cleaned_yaml = clean_yaml_quotes(&enhanced_yaml);
    
    Ok(cleaned_yaml)
}

async fn generate_datasets_handler(
    request: &GenerateDatasetRequest,
    organization_id: &Uuid,
) -> Result<GenerateDatasetResponse> {
    let mut conn = get_pg_pool().get().await?;
    let mut yml_contents = HashMap::new();
    let mut errors = HashMap::new();

    // Get data source
    let data_source = match data_sources::table
        .filter(data_sources::name.eq(&request.data_source_name))
        .filter(data_sources::organization_id.eq(organization_id))
        .filter(data_sources::deleted_at.is_null())
        .first::<DataSource>(&mut conn)
        .await
    {
        Ok(ds) => ds,
        Err(e) => {
            // Instead of returning early, add error for each model and return partial results
            let error_msg = format!(
                "Data source '{}' not found: {}. Please verify the data source exists and you have access.",
                request.data_source_name, e
            );
            
            for model_name in &request.model_names {
                errors.insert(model_name.clone(), DetailedError {
                    message: error_msg.clone(),
                    error_type: "DataSourceNotFound".to_string(),
                    context: Some(format!("Schema: {}", request.schema)),
                });
            }
            
            return Ok(GenerateDatasetResponse {
                yml_contents,
                errors,
            });
        }
    };

    // Get credentials
<<<<<<< HEAD
    let credentials = match get_data_source_credentials(&data_source.secret_id, &data_source.type_, false).await {
        Ok(creds) => creds,
        Err(e) => {
            let error_msg = format!(
                "Failed to get credentials for data source '{}': {}. Please check data source configuration.",
                request.data_source_name, e
            );
            
            for model_name in &request.model_names {
                errors.insert(model_name.clone(), DetailedError {
                    message: error_msg.clone(),
                    error_type: "CredentialsError".to_string(),
                    context: Some(format!("Data source: {}, Schema: {}", 
                                         request.data_source_name, request.schema)),
                });
            }
            
            return Ok(GenerateDatasetResponse {
                yml_contents,
                errors,
            });
        }
    };
=======
    let credentials = get_data_source_credentials(&data_source.id, &data_source.type_, false).await?;
>>>>>>> a1b4e083

    // Prepare tables for batch validation
    let tables_to_validate: Vec<(String, String)> = request
        .model_names
        .iter()
        .map(|name| (name.clone(), request.schema.clone()))
        .collect();

    // Get all columns in one batch
    let ds_columns = match retrieve_dataset_columns_batch(&tables_to_validate, &credentials, request.database.clone()).await {
        Ok(cols) => cols,
        Err(e) => {
            let error_msg = format!(
                "Failed to retrieve columns from data source '{}': {}. Please verify schema '{}' and table access.",
                request.data_source_name, e, request.schema
            );
            
            for model_name in &request.model_names {
                errors.insert(model_name.clone(), DetailedError {
                    message: error_msg.clone(),
                    error_type: "SchemaError".to_string(),
                    context: Some(format!("Model: {}, Schema: {}", model_name, request.schema)),
                });
            }
            
            return Ok(GenerateDatasetResponse {
                yml_contents,
                errors,
            });
        }
    };

    // Process models concurrently
    let mut join_set = JoinSet::new();
    
    for model_name in &request.model_names {
        let model_name = model_name.clone();
        let schema = request.schema.clone();
        let ds_columns = ds_columns.clone();
        
        join_set.spawn(async move {
            let result = generate_model_yaml(&model_name, &ds_columns, &schema).await;
            (model_name, result)
        });
    }

    while let Some(result) = join_set.join_next().await {
        match result {
            Ok((model_name, Ok(yaml))) => {
                yml_contents.insert(model_name, yaml);
            }
            Ok((model_name, Err(e))) => {
                // Provide more detailed error message
                let error_msg = format!(
                    "Failed to generate YAML for model '{}': {}. Please check if the model exists and has valid columns.",
                    model_name, e
                );
                errors.insert(model_name, DetailedError {
                    message: error_msg,
                    error_type: "ModelGenerationError".to_string(),
                    context: Some(format!("Schema: {}", request.schema)),
                });
            }
            Err(e) => {
                // Handle task join error but continue processing
                tracing::error!("Task join error: {:?}", e);
                let affected_models: Vec<_> = request.model_names.iter()
                    .filter(|name| !yml_contents.contains_key(*name) && !errors.contains_key(*name))
                    .collect();
                
                for model_name in affected_models {
                    errors.insert(
                        model_name.clone(), 
                        DetailedError {
                            message: format!("Internal processing error: {}. Please try again later.", e),
                            error_type: "InternalError".to_string(),
                            context: Some(format!("Model: {}", model_name)),
                        }
                    );
                }
            }
        }
    }

    Ok(GenerateDatasetResponse {
        yml_contents,
        errors,
    })
}

#[cfg(test)]
mod tests {
    use super::*;
    use crate::database::models::User;
    use uuid::Uuid;

    #[tokio::test]
    async fn test_generate_datasets_partial_success() {
        // Create test request with multiple models
        let request = GenerateDatasetRequest {
            data_source_name: "test_source".to_string(),
            schema: "public".to_string(),
            database: None,
            model_names: vec![
                "valid_model".to_string(),
                "non_existent_model".to_string(), // This will fail
            ],
        };

        let organization_id = Uuid::new_v4();

        // Mock implementation for testing - we can't actually run the handler as-is
        // because it requires a database connection and other dependencies
        // This is just to illustrate the test structure
        
        // In a real test, you would:
        // 1. Mock the database and other dependencies
        // 2. Call the handler with the test request
        // 3. Verify the response has both successes and failures
        
        // For now, we'll just assert that the structure of our test is correct
        assert_eq!(request.model_names.len(), 2);
        assert_eq!(request.model_names[0], "valid_model");
        assert_eq!(request.model_names[1], "non_existent_model");
        
        // In a real test with mocks, you would assert:
        // - The function returns a Result with a GenerateDatasetResponse
        // - The response contains one entry in yml_contents for the valid model
        // - The response contains one entry in errors for the invalid model
        // - The error has an appropriate error_type and message
    }
} <|MERGE_RESOLUTION|>--- conflicted
+++ resolved
@@ -12,11 +12,7 @@
 
 use crate::{
     database::{
-<<<<<<< HEAD
-        lib::get_pg_pool,
-=======
         pool::get_pg_pool,
->>>>>>> a1b4e083
         models::{Dataset, DataSource, User},
         schema::{data_sources, datasets},
     },
@@ -45,15 +41,8 @@
 
 #[derive(Debug, Serialize)]
 pub struct GenerateDatasetResponse {
-    pub yml_contents: HashMap<String, String>,  // Successful generations
-    pub errors: HashMap<String, DetailedError>,  // Failed generations with detailed errors
-}
-
-#[derive(Debug, Serialize)]
-pub struct DetailedError {
-    pub message: String,
-    pub error_type: String,
-    pub context: Option<String>,
+    pub yml_contents: HashMap<String, String>,
+    pub errors: HashMap<String, String>,
 }
 
 #[derive(Debug, Serialize)]
@@ -98,86 +87,34 @@
     Unsupported,
 }
 
-fn map_database_type(type_str: &str) -> ColumnMappingType {
+fn map_snowflake_type(type_str: &str) -> ColumnMappingType {
     // Convert to uppercase for consistent matching
     let type_upper = type_str.to_uppercase();
     
     match type_upper.as_str() {
         // Numeric types that should be measures
-        // Common numeric types across databases
         "NUMBER" | "DECIMAL" | "NUMERIC" | "FLOAT" | "REAL" | "DOUBLE" | "INT" | "INTEGER" | 
-        "BIGINT" | "SMALLINT" | "TINYINT" | "BYTEINT" |
-        // PostgreSQL specific
-        "DOUBLE PRECISION" | "SERIAL" | "BIGSERIAL" | "SMALLSERIAL" | "MONEY" |
-        // BigQuery specific
-        "INT64" | "FLOAT64" | "NUMERIC" | "BIGNUMERIC" |
-        // Redshift specific (mostly same as PostgreSQL)
-        "DECIMAL" | "DOUBLE PRECISION" |
-        // MySQL specific
-        "MEDIUMINT" | "FLOAT4" | "FLOAT8" | "DOUBLE PRECISION" | "DEC" | "FIXED" => 
-            ColumnMappingType::Measure(type_str.to_string()),
+        "BIGINT" | "SMALLINT" | "TINYINT" | "BYTEINT" => ColumnMappingType::Measure("number".to_string()),
         
         // Date/Time types
-        // Common date/time types
-        "DATE" | "DATETIME" | "TIME" | "TIMESTAMP" | 
-        // Snowflake specific
-        "TIMESTAMP_LTZ" | "TIMESTAMP_NTZ" | "TIMESTAMP_TZ" |
-        // PostgreSQL specific
-        "TIMESTAMPTZ" | "TIMESTAMP WITH TIME ZONE" | "TIMESTAMP WITHOUT TIME ZONE" | "INTERVAL" |
-        // BigQuery specific
-        "DATETIME" | "TIMESTAMP" | "DATE" | "TIME" |
-        // Redshift specific
-        "TIMETZ" | "TIMESTAMPTZ" |
-        // MySQL specific
-        "YEAR" => 
-            ColumnMappingType::Dimension(type_str.to_string()),
+        "DATE" | "DATETIME" | "TIME" | "TIMESTAMP" | "TIMESTAMP_LTZ" | 
+        "TIMESTAMP_NTZ" | "TIMESTAMP_TZ" => ColumnMappingType::Dimension("timestamp".to_string()),
         
         // String types
-        // Common string types
-        "TEXT" | "STRING" | "VARCHAR" | "CHAR" | "CHARACTER" |
-        // PostgreSQL specific
-        "CHARACTER VARYING" | "NAME" | "CITEXT" | "CIDR" | "INET" | "MACADDR" | "UUID" |
-        // BigQuery specific
-        "STRING" | "BYTES" |
-        // Redshift specific
-        "BPCHAR" | "NCHAR" | "NVARCHAR" |
-        // MySQL specific
-        "TINYTEXT" | "MEDIUMTEXT" | "LONGTEXT" | "ENUM" | "SET" | "JSON" => 
-            ColumnMappingType::Dimension(type_str.to_string()),
+        "TEXT" | "STRING" | "VARCHAR" | "CHAR" | "CHARACTER" => ColumnMappingType::Dimension("string".to_string()),
         
         // Boolean type
-        "BOOLEAN" | "BOOL" | "BIT" => 
-            ColumnMappingType::Dimension(type_str.to_string()),
-        
-        // Binary/BLOB types
-        "BINARY" | "VARBINARY" | "BLOB" | "BYTEA" | "MEDIUMBLOB" | "LONGBLOB" | "TINYBLOB" => 
-            ColumnMappingType::Unsupported,
-        
-        // Geometric types (PostgreSQL)
-        "POINT" | "LINE" | "LSEG" | "BOX" | "PATH" | "POLYGON" | "CIRCLE" | "GEOMETRY" => 
-            ColumnMappingType::Unsupported,
-        
-        // Array/JSON/Complex types
-        "ARRAY" | "OBJECT" | "VARIANT" | "JSONB" | "HSTORE" | "XML" | "STRUCT" | "RECORD" => 
-            ColumnMappingType::Unsupported,
+        "BOOLEAN" | "BOOL" => ColumnMappingType::Dimension("boolean".to_string()),
+        
+        // Unsupported types
+        "ARRAY" | "OBJECT" | "VARIANT" => ColumnMappingType::Unsupported,
         
         // Default to dimension for unknown types
         _ => {
-            tracing::warn!("Unknown database type: {}, defaulting to dimension", type_str);
-            ColumnMappingType::Dimension(type_str.to_string())
-        }
-    }
-}
-
-// Add a new function to clean up quotes in YAML
-fn clean_yaml_quotes(yaml: &str) -> String {
-    // First remove all single quotes
-    let no_single_quotes = yaml.replace('\'', "");
-    
-    // Then remove all double quotes
-    let no_quotes = no_single_quotes.replace('"', "");
-    
-    no_quotes
+            tracing::warn!("Unknown Snowflake type: {}, defaulting to string dimension", type_str);
+            ColumnMappingType::Dimension("string".to_string())
+        }
+    }
 }
 
 pub async fn generate_datasets(
@@ -237,10 +174,9 @@
         LlmMessage::new(
             "developer".to_string(),
             "You are a YAML description enhancer. Your output must be wrapped in markdown code blocks using ```yml format.
-            Your task is to ONLY replace text matching exactly {NEED DESCRIPTION HERE} with appropriate descriptions. Do not modify any other parts of the YAML or other descriptions without the placeholder. You should still return the entire YAML in your output.
+            Your task is to ONLY replace text matching exactly \"{NEED DESCRIPTION HERE}\" with appropriate descriptions. Do not modify any other parts of the YAML or other descriptions without the placeholder. You should still return the entire YAML in your output.
             DO NOT modify any other part of the YAML.
             DO NOT add any explanations or text outside the ```yml block.
-            No double or single quotes.
             Return the complete YAML wrapped in markdown, with only the placeholders replaced.".to_string(),
         ),
         LlmMessage::new(
@@ -297,7 +233,7 @@
 
     // Process each column and categorize as dimension or measure
     for col in model_columns {
-        match map_database_type(&col.type_) {
+        match map_snowflake_type(&col.type_) {
             ColumnMappingType::Dimension(semantic_type) => {
                 dimensions.push(Dimension {
                     name: col.name.clone(),
@@ -339,13 +275,10 @@
 
     let yaml = serde_yaml::to_string(&config)?;
     
-    
     // Enhance descriptions using OpenAI
     let enhanced_yaml = enhance_yaml_with_descriptions(yaml).await?;
-
-    let cleaned_yaml = clean_yaml_quotes(&enhanced_yaml);
-    
-    Ok(cleaned_yaml)
+    
+    Ok(enhanced_yaml)
 }
 
 async fn generate_datasets_handler(
@@ -353,8 +286,6 @@
     organization_id: &Uuid,
 ) -> Result<GenerateDatasetResponse> {
     let mut conn = get_pg_pool().get().await?;
-    let mut yml_contents = HashMap::new();
-    let mut errors = HashMap::new();
 
     // Get data source
     let data_source = match data_sources::table
@@ -365,56 +296,11 @@
         .await
     {
         Ok(ds) => ds,
-        Err(e) => {
-            // Instead of returning early, add error for each model and return partial results
-            let error_msg = format!(
-                "Data source '{}' not found: {}. Please verify the data source exists and you have access.",
-                request.data_source_name, e
-            );
-            
-            for model_name in &request.model_names {
-                errors.insert(model_name.clone(), DetailedError {
-                    message: error_msg.clone(),
-                    error_type: "DataSourceNotFound".to_string(),
-                    context: Some(format!("Schema: {}", request.schema)),
-                });
-            }
-            
-            return Ok(GenerateDatasetResponse {
-                yml_contents,
-                errors,
-            });
-        }
+        Err(e) => return Err(anyhow!("Data source not found: {}", e)),
     };
 
     // Get credentials
-<<<<<<< HEAD
-    let credentials = match get_data_source_credentials(&data_source.secret_id, &data_source.type_, false).await {
-        Ok(creds) => creds,
-        Err(e) => {
-            let error_msg = format!(
-                "Failed to get credentials for data source '{}': {}. Please check data source configuration.",
-                request.data_source_name, e
-            );
-            
-            for model_name in &request.model_names {
-                errors.insert(model_name.clone(), DetailedError {
-                    message: error_msg.clone(),
-                    error_type: "CredentialsError".to_string(),
-                    context: Some(format!("Data source: {}, Schema: {}", 
-                                         request.data_source_name, request.schema)),
-                });
-            }
-            
-            return Ok(GenerateDatasetResponse {
-                yml_contents,
-                errors,
-            });
-        }
-    };
-=======
     let credentials = get_data_source_credentials(&data_source.id, &data_source.type_, false).await?;
->>>>>>> a1b4e083
 
     // Prepare tables for batch validation
     let tables_to_validate: Vec<(String, String)> = request
@@ -426,25 +312,7 @@
     // Get all columns in one batch
     let ds_columns = match retrieve_dataset_columns_batch(&tables_to_validate, &credentials, request.database.clone()).await {
         Ok(cols) => cols,
-        Err(e) => {
-            let error_msg = format!(
-                "Failed to retrieve columns from data source '{}': {}. Please verify schema '{}' and table access.",
-                request.data_source_name, e, request.schema
-            );
-            
-            for model_name in &request.model_names {
-                errors.insert(model_name.clone(), DetailedError {
-                    message: error_msg.clone(),
-                    error_type: "SchemaError".to_string(),
-                    context: Some(format!("Model: {}, Schema: {}", model_name, request.schema)),
-                });
-            }
-            
-            return Ok(GenerateDatasetResponse {
-                yml_contents,
-                errors,
-            });
-        }
+        Err(e) => return Err(anyhow!("Failed to get columns from data source: {}", e)),
     };
 
     // Process models concurrently
@@ -461,40 +329,20 @@
         });
     }
 
+    let mut yml_contents = HashMap::new();
+    let mut errors = HashMap::new();
+
     while let Some(result) = join_set.join_next().await {
         match result {
             Ok((model_name, Ok(yaml))) => {
                 yml_contents.insert(model_name, yaml);
             }
             Ok((model_name, Err(e))) => {
-                // Provide more detailed error message
-                let error_msg = format!(
-                    "Failed to generate YAML for model '{}': {}. Please check if the model exists and has valid columns.",
-                    model_name, e
-                );
-                errors.insert(model_name, DetailedError {
-                    message: error_msg,
-                    error_type: "ModelGenerationError".to_string(),
-                    context: Some(format!("Schema: {}", request.schema)),
-                });
+                errors.insert(model_name, e.to_string());
             }
             Err(e) => {
-                // Handle task join error but continue processing
                 tracing::error!("Task join error: {:?}", e);
-                let affected_models: Vec<_> = request.model_names.iter()
-                    .filter(|name| !yml_contents.contains_key(*name) && !errors.contains_key(*name))
-                    .collect();
-                
-                for model_name in affected_models {
-                    errors.insert(
-                        model_name.clone(), 
-                        DetailedError {
-                            message: format!("Internal processing error: {}. Please try again later.", e),
-                            error_type: "InternalError".to_string(),
-                            context: Some(format!("Model: {}", model_name)),
-                        }
-                    );
-                }
+                return Err(anyhow!("Task execution failed"));
             }
         }
     }
@@ -503,47 +351,4 @@
         yml_contents,
         errors,
     })
-}
-
-#[cfg(test)]
-mod tests {
-    use super::*;
-    use crate::database::models::User;
-    use uuid::Uuid;
-
-    #[tokio::test]
-    async fn test_generate_datasets_partial_success() {
-        // Create test request with multiple models
-        let request = GenerateDatasetRequest {
-            data_source_name: "test_source".to_string(),
-            schema: "public".to_string(),
-            database: None,
-            model_names: vec![
-                "valid_model".to_string(),
-                "non_existent_model".to_string(), // This will fail
-            ],
-        };
-
-        let organization_id = Uuid::new_v4();
-
-        // Mock implementation for testing - we can't actually run the handler as-is
-        // because it requires a database connection and other dependencies
-        // This is just to illustrate the test structure
-        
-        // In a real test, you would:
-        // 1. Mock the database and other dependencies
-        // 2. Call the handler with the test request
-        // 3. Verify the response has both successes and failures
-        
-        // For now, we'll just assert that the structure of our test is correct
-        assert_eq!(request.model_names.len(), 2);
-        assert_eq!(request.model_names[0], "valid_model");
-        assert_eq!(request.model_names[1], "non_existent_model");
-        
-        // In a real test with mocks, you would assert:
-        // - The function returns a Result with a GenerateDatasetResponse
-        // - The response contains one entry in yml_contents for the valid model
-        // - The response contains one entry in errors for the invalid model
-        // - The error has an appropriate error_type and message
-    }
 } 