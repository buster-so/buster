--- conflicted
+++ resolved
@@ -1,10 +1,6 @@
 [package]
 name = "buster_server"
-<<<<<<< HEAD
-version = "0.1.8"
-=======
 version = "0.1.7"
->>>>>>> 97228e29
 edition = "2021"
 default-run = "buster_server"
 
