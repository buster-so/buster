[package]
name = "buster_server"
<<<<<<< HEAD
version = "0.1.3"
=======
version = "0.1.4"
>>>>>>> c345ce1f
edition = "2021"
default-run = "buster_server"

# See more keys and their definitions at https://doc.rust-lang.org/cargo/reference/manifest.html

[dependencies]
# Use workspace dependencies
anyhow = { workspace = true }
async-compression = { workspace = true }
axum = { workspace = true }
chrono = { workspace = true }
cohere-rust = { workspace = true }
diesel = { workspace = true }
diesel-async = { workspace = true }
diesel_migrations = { workspace = true }
dotenv = { workspace = true }
futures = { workspace = true }
html-escape = { workspace = true }
indexmap = { workspace = true }
jsonwebtoken = { workspace = true }
lazy_static = { workspace = true }
rayon = { workspace = true }
redis = { workspace = true }
regex = { workspace = true }
reqwest = { workspace = true }
resend-rs = { workspace = true }
rustls = { workspace = true }
sentry = { workspace = true }
sentry-tower = { workspace = true }
serde = { workspace = true }
serde_json = { workspace = true }
serde_yaml = { workspace = true }
tokio = { workspace = true }
tower = { workspace = true }
tower-http = { workspace = true }
tracing = { workspace = true }
tracing-subscriber = { workspace = true }
uuid = { workspace = true }

# Local dependencies
handlers = { path = "../libs/handlers" }
litellm = { path = "../libs/litellm" }
database = { path = "../libs/database" }
agents = { path = "../libs/agents" }
query_engine = { path = "../libs/query_engine" }
middleware = { path = "../libs/middleware" }
sharing = { path = "../libs/sharing" }
search = { path = "../libs/search" }
stored_values = { path = "../libs/stored_values" }

# Workspace Libraries
dataset_security = { path = "../libs/dataset_security" }

# Add the new dependency
tokio-cron-scheduler = { workspace = true }

[dev-dependencies]
mockito = { workspace = true }
tokio-test = { workspace = true }
async-trait = { workspace = true }

# Add the new dependency
# dataset_security = { path = "../libs/dataset_security" }<|MERGE_RESOLUTION|>--- conflicted
+++ resolved
@@ -1,10 +1,6 @@
 [package]
 name = "buster_server"
-<<<<<<< HEAD
-version = "0.1.3"
-=======
 version = "0.1.4"
->>>>>>> c345ce1f
 edition = "2021"
 default-run = "buster_server"
 
