--- conflicted
+++ resolved
@@ -1,10 +1,6 @@
 [package]
 name = "buster_server"
-<<<<<<< HEAD
 version = "0.1.0"
-=======
-version = "0.0.2"
->>>>>>> 327b93d0
 edition = "2021"
 default-run = "buster_server"
 
@@ -67,4 +63,4 @@
 async-trait = { workspace = true }
 
 # Add the new dependency
-# dataset_security = { path = "../libs/dataset_security" } +# dataset_security = { path = "../libs/dataset_security" }