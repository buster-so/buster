[workspace]
members = [
    "server",
    "libs/handlers",
    "libs/litellm",
    "libs/database",
    "libs/agents",
    "libs/query_engine",
    "libs/sharing",
    "libs/sql_analyzer",
    "libs/search",
    "libs/dataset_security",
    "libs/email",
    "libs/stored_values",
<<<<<<< HEAD
    "libs/semantic_layer",
=======
    "libs/raindrop",
>>>>>>> 7b8181e5
]
resolver = "2"

# Define shared dependencies for all workspace members
[workspace.dependencies]
anyhow = "1.0.86"
chrono = { version = "=0.4.38", features = ["serde"] }
serde = { version = "1.0.117", features = ["derive"] }
serde_json = { version = "1.0.117", features = ["preserve_order"] }
serde_yaml = "0.9.34"
tokio = { version = "1.38.0", features = ["full"] }
tracing = "0.1.40"
uuid = { version = "1.8", features = ["serde", "v4", "v5"] }
sha2 = "0.10.8"
diesel = { version = "2", features = [
    "uuid",
    "chrono",
    "serde_json",
    "postgres",
] }
diesel-async = { version = "0.5.2", features = ["postgres", "bb8"] }
futures = "0.3.30"
async-trait = "0.1.85"
thiserror = "2.0.12"
tokio-test = "0.4.3"
futures-util = "0.3"
reqwest = { version = "0.12.4", features = ["json", "stream"] }
dotenv = "0.15.0"
mockito = "1.2.0"
mockall = "0.12.1"
bb8-redis = "0.18.0"
indexmap = { version = "2.2.6", features = ["serde"] }
once_cell = "1.20.2"
rustls = { version = "0.23", features = ["ring"] }
rustls-native-certs = "0.8"
sqlx = { version = "0.8", features = [
    "runtime-tokio",
    "tls-rustls",
    "postgres",
    "uuid",
    "chrono",
    "json",
    "mysql",
    "bigdecimal",
] }
tokio-postgres = "0.7"
tokio-postgres-rustls = "0.13"
regex = "1.10.6"
sqlparser = { version = "0.54.0", features = ["visitor"] }
arrow = { version = "54.0.0", features = ["json"] }
async-compression = { version = "0.4.11", features = ["tokio"] }
axum = { version = "0.7.5", features = ["ws"] }
base64 = "0.21"
cohere-rust = "0.6.0"
gcp-bigquery-client = "0.24.1"
jsonwebtoken = "9.3.0"
lazy_static = "1.4.0"
num-traits = "0.2.19"
rand = "0.8.5"
redis = { version = "0.27.5", features = [
    "tokio-comp",
    "tokio-rustls-comp",
    "tls-rustls-webpki-roots",
] }
resend-rs = "0.10.0"
sentry = { version = "0.37.0", features = ["tokio"] }
sentry-tower = { version = "0.37.0", features = ["axum", "http"] }
sentry-tracing = { version = "0.37.0"}
serde_urlencoded = "0.7.1"
snowflake-api = "0.11.0"
tempfile = "3.10.1"
tiberius = { version = "0.12.2", default-features = false, features = [
    "chrono",
    "rust_decimal",
    "tds73",
    "time",
    "rustls",
    "sql-browser-tokio",
] }
tiktoken-rs = "0.6.0"
tokio-stream = "0.1.15"
tokio-util = { version = "0.7.11", features = ["compat"] }
tower = { version = "0.5.2" }
tower-http = { version = "0.6.2", features = [
    "cors",
    "trace",
    "compression-gzip",
] }
tracing-subscriber = { version = "0.3.18", features = ["env-filter"] }
url = "2.5.1"
rayon = "1.10.0"
diesel_migrations = "2.0.0"
html-escape = "0.2.13"
tokio-cron-scheduler = "0.13.0"
tokio-retry = "0.3.0"

[profile.release]
debug = false
incremental = true

[profile.dev]
incremental = true
opt-level = 0      # Ensure this is 0 for faster debug builds
debug = 1          # Reduce debug info slightly while keeping enough for backtraces<|MERGE_RESOLUTION|>--- conflicted
+++ resolved
@@ -12,11 +12,8 @@
     "libs/dataset_security",
     "libs/email",
     "libs/stored_values",
-<<<<<<< HEAD
     "libs/semantic_layer",
-=======
     "libs/raindrop",
->>>>>>> 7b8181e5
 ]
 resolver = "2"
 
