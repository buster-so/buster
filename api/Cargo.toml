[workspace]
members = [
    ".",
    "libs/handlers",
    "libs/litellm",
    "libs/database"
]

# Define shared dependencies for all workspace members
[workspace.dependencies]
anyhow = "1.0.86"
chrono = { version = "0.4.38", features = ["serde"] }
serde = { version = "1.0.117", features = ["derive"] }
serde_json = { version = "1.0.117", features = ["preserve_order"] }
serde_yaml = "0.9.34"
tokio = { version = "1.38.0", features = ["full"] }
tracing = "0.1.40"
uuid = { version = "1.8", features = ["serde", "v4"] }
diesel = { version = "2", features = ["uuid", "chrono", "serde_json", "postgres"] }
diesel-async = { version = "0.5.2", features = ["postgres", "bb8"] }
futures = "0.3.30"

[package]
name = "bi_api"
version = "0.0.1"
edition = "2021"
default-run = "bi_api"

# See more keys and their definitions at https://doc.rust-lang.org/cargo/reference/manifest.html

[dependencies]
<<<<<<< HEAD
# Use workspace dependencies
anyhow = { workspace = true }
chrono = { workspace = true }
serde = { workspace = true }
serde_json = { workspace = true }
tokio = { workspace = true }
tracing = { workspace = true }
uuid = { workspace = true }
diesel = { workspace = true }
diesel-async = { workspace = true }

# Local dependencies
handlers = { path = "libs/handlers" }
litellm = { path = "libs/litellm" }
database = { path = "libs/database" }

# Other dependencies specific to the main app
arrow = { version = "54.0.0", features = ["json"] }
=======
anyhow = "1.0.86"
arrow = { version = "54.2.0", features = ["json"] }
>>>>>>> fe98e75f
async-compression = { version = "0.4.11", features = ["tokio"] }
axum = { version = "0.7.5", features = ["ws"] }
base64 = "0.21"
bb8-redis = "0.18.0"
<<<<<<< HEAD
=======
chrono = { version = "=0.4.38", features = ["serde"] }
>>>>>>> fe98e75f
cohere-rust = "0.6.0"
dotenv = "0.15.0"
futures = "0.3.30"
gcp-bigquery-client = "0.24.1"
indexmap = { version = "2.2.6", features = ["serde"] }
jsonwebtoken = "9.3.0"
lazy_static = "1.4.0"
num-traits = "0.2.19"
once_cell = "1.20.2"
rand = "0.8.5"
redis = { version = "0.27.5", features = [
    "tokio-comp",
    "tokio-rustls-comp",
    "tls-rustls-webpki-roots",
] }
regex = "1.10.6"
reqwest = { version = "0.12.4", features = ["json", "stream"] }
resend-rs = "0.10.0"
sentry = { version = "0.35.0", features = ["tokio", "sentry-tracing"] }
serde_urlencoded = "0.7.1"
snowflake-api = "0.11.0"
sqlparser = { version = "0.53.0", features = ["visitor"] }
sqlx = { version = "0.8", features = [
    "runtime-tokio",
    "tls-rustls",
    "postgres",
    "mysql",
    "macros",
    "uuid",
    "chrono",
    "bigdecimal",
] }
tempfile = "3.10.1"
tiberius = { version = "0.12.2", default-features = false, features = [
    "chrono",
    "rust_decimal",
    "tds73",
    "time",
    "rustls",
    "sql-browser-tokio",
] }
tiktoken-rs = "0.6.0"
tokio-stream = "0.1.15"
tokio-util = { version = "0.7.11", features = ["compat"] }
tower-http = { version = "0.6.2", features = [
    "cors",
    "trace",
    "compression-gzip",
] }
tracing-subscriber = { version = "0.3.18", features = ["env-filter"] }
url = "2.5.1"
rustls = { version = "0.23", features = ["ring"] }
rustls-native-certs = "0.8"
tokio-postgres-rustls = "0.13"
tokio-postgres = "0.7"
futures-util = "0.3"
rayon = "1.10.0"
diesel_migrations = "2.0.0"
serde_yaml = "0.9.34"
html-escape = "0.2.13"
async-trait = "0.1.85"

[dev-dependencies]
mockito = "1.2.0"
async-trait = "0.1.77"
tokio = { version = "1.0", features = ["full", "test-util"] }

[profile.release]
debug = false<|MERGE_RESOLUTION|>--- conflicted
+++ resolved
@@ -1,25 +1,3 @@
-[workspace]
-members = [
-    ".",
-    "libs/handlers",
-    "libs/litellm",
-    "libs/database"
-]
-
-# Define shared dependencies for all workspace members
-[workspace.dependencies]
-anyhow = "1.0.86"
-chrono = { version = "0.4.38", features = ["serde"] }
-serde = { version = "1.0.117", features = ["derive"] }
-serde_json = { version = "1.0.117", features = ["preserve_order"] }
-serde_yaml = "0.9.34"
-tokio = { version = "1.38.0", features = ["full"] }
-tracing = "0.1.40"
-uuid = { version = "1.8", features = ["serde", "v4"] }
-diesel = { version = "2", features = ["uuid", "chrono", "serde_json", "postgres"] }
-diesel-async = { version = "0.5.2", features = ["postgres", "bb8"] }
-futures = "0.3.30"
-
 [package]
 name = "bi_api"
 version = "0.0.1"
@@ -29,38 +7,22 @@
 # See more keys and their definitions at https://doc.rust-lang.org/cargo/reference/manifest.html
 
 [dependencies]
-<<<<<<< HEAD
-# Use workspace dependencies
-anyhow = { workspace = true }
-chrono = { workspace = true }
-serde = { workspace = true }
-serde_json = { workspace = true }
-tokio = { workspace = true }
-tracing = { workspace = true }
-uuid = { workspace = true }
-diesel = { workspace = true }
-diesel-async = { workspace = true }
-
-# Local dependencies
-handlers = { path = "libs/handlers" }
-litellm = { path = "libs/litellm" }
-database = { path = "libs/database" }
-
-# Other dependencies specific to the main app
-arrow = { version = "54.0.0", features = ["json"] }
-=======
 anyhow = "1.0.86"
 arrow = { version = "54.2.0", features = ["json"] }
->>>>>>> fe98e75f
 async-compression = { version = "0.4.11", features = ["tokio"] }
 axum = { version = "0.7.5", features = ["ws"] }
 base64 = "0.21"
 bb8-redis = "0.18.0"
-<<<<<<< HEAD
-=======
 chrono = { version = "=0.4.38", features = ["serde"] }
->>>>>>> fe98e75f
 cohere-rust = "0.6.0"
+diesel = { version = "2", features = [
+    "uuid",
+    "chrono",
+    "serde_json",
+    "postgres",
+] }
+diesel-async = { version = "0.5.2", features = ["postgres", "bb8"] }
+diesel_full_text_search = "2.2.0"
 dotenv = "0.15.0"
 futures = "0.3.30"
 gcp-bigquery-client = "0.24.1"
@@ -69,6 +31,7 @@
 lazy_static = "1.4.0"
 num-traits = "0.2.19"
 once_cell = "1.20.2"
+pgvector = { version = "0.4.0", features = ["diesel", "serde"] }
 rand = "0.8.5"
 redis = { version = "0.27.5", features = [
     "tokio-comp",
@@ -79,6 +42,8 @@
 reqwest = { version = "0.12.4", features = ["json", "stream"] }
 resend-rs = "0.10.0"
 sentry = { version = "0.35.0", features = ["tokio", "sentry-tracing"] }
+serde = { version = "1.0.117", features = ["derive"] }
+serde_json = { version = "1.0.117", features = ["preserve_order"] }
 serde_urlencoded = "0.7.1"
 snowflake-api = "0.11.0"
 sqlparser = { version = "0.53.0", features = ["visitor"] }
@@ -92,6 +57,9 @@
     "chrono",
     "bigdecimal",
 ] }
+stop-words = { version = "0.8.0", default-features = false, features = [
+    "nltk",
+] }
 tempfile = "3.10.1"
 tiberius = { version = "0.12.2", default-features = false, features = [
     "chrono",
@@ -102,6 +70,7 @@
     "sql-browser-tokio",
 ] }
 tiktoken-rs = "0.6.0"
+tokio = { version = "1.38.0", features = ["full"] }
 tokio-stream = "0.1.15"
 tokio-util = { version = "0.7.11", features = ["compat"] }
 tower-http = { version = "0.6.2", features = [
@@ -109,8 +78,10 @@
     "trace",
     "compression-gzip",
 ] }
+tracing = "0.1.40"
 tracing-subscriber = { version = "0.3.18", features = ["env-filter"] }
 url = "2.5.1"
+uuid = { version = "1.8", features = ["serde", "v4"] }
 rustls = { version = "0.23", features = ["ring"] }
 rustls-native-certs = "0.8"
 tokio-postgres-rustls = "0.13"
@@ -120,12 +91,6 @@
 diesel_migrations = "2.0.0"
 serde_yaml = "0.9.34"
 html-escape = "0.2.13"
-async-trait = "0.1.85"
-
-[dev-dependencies]
-mockito = "1.2.0"
-async-trait = "0.1.77"
-tokio = { version = "1.0", features = ["full", "test-util"] }
 
 [profile.release]
 debug = false