--- conflicted
+++ resolved
@@ -1,32 +1,3 @@
-<<<<<<< HEAD
-[package]
-name = "bi_api"
-version = "0.0.1"
-edition = "2021"
-default-run = "bi_api"
-
-# See more keys and their definitions at https://doc.rust-lang.org/cargo/reference/manifest.html
-
-[dependencies]
-anyhow = "1.0.86"
-arrow = { version = "54.2.0", features = ["json"] }
-async-compression = { version = "0.4.11", features = ["tokio"] }
-axum = { version = "0.7.5", features = ["ws"] }
-base64 = "0.21"
-bb8-redis = "0.18.0"
-chrono = { version = "=0.4.38", features = ["serde"] }
-cohere-rust = "0.6.0"
-diesel = { version = "2", features = [
-    "uuid",
-    "chrono",
-    "serde_json",
-    "postgres",
-] }
-diesel-async = { version = "0.5.2", features = ["postgres", "bb8"] }
-diesel_full_text_search = "2.2.0"
-dotenv = "0.15.0"
-futures = "0.3.30"
-=======
 [workspace]
 members = [
     ".",
@@ -86,16 +57,10 @@
 axum = { version = "0.7.5", features = ["ws"] }
 base64 = "0.21"
 cohere-rust = "0.6.0"
->>>>>>> a1b4e083
 gcp-bigquery-client = "0.24.1"
 jsonwebtoken = "9.3.0"
 lazy_static = "1.4.0"
 num-traits = "0.2.19"
-<<<<<<< HEAD
-once_cell = "1.20.2"
-pgvector = { version = "0.4.0", features = ["diesel", "serde"] }
-=======
->>>>>>> a1b4e083
 rand = "0.8.5"
 redis = { version = "0.27.5", features = [
     "tokio-comp",
@@ -104,27 +69,8 @@
 ] }
 resend-rs = "0.10.0"
 sentry = { version = "0.35.0", features = ["tokio", "sentry-tracing"] }
-serde = { version = "1.0.117", features = ["derive"] }
-serde_json = { version = "1.0.117", features = ["preserve_order"] }
 serde_urlencoded = "0.7.1"
 snowflake-api = "0.11.0"
-<<<<<<< HEAD
-sqlparser = { version = "0.53.0", features = ["visitor"] }
-sqlx = { version = "0.8", features = [
-    "runtime-tokio",
-    "tls-rustls",
-    "postgres",
-    "mysql",
-    "macros",
-    "uuid",
-    "chrono",
-    "bigdecimal",
-] }
-stop-words = { version = "0.8.0", default-features = false, features = [
-    "nltk",
-] }
-=======
->>>>>>> a1b4e083
 tempfile = "3.10.1"
 tiberius = { version = "0.12.2", default-features = false, features = [
     "chrono",
@@ -135,7 +81,6 @@
     "sql-browser-tokio",
 ] }
 tiktoken-rs = "0.6.0"
-tokio = { version = "1.38.0", features = ["full"] }
 tokio-stream = "0.1.15"
 tokio-util = { version = "0.7.11", features = ["compat"] }
 tower-http = { version = "0.6.2", features = [
@@ -143,23 +88,11 @@
     "trace",
     "compression-gzip",
 ] }
-tracing = "0.1.40"
 tracing-subscriber = { version = "0.3.18", features = ["env-filter"] }
 url = "2.5.1"
-<<<<<<< HEAD
-uuid = { version = "1.8", features = ["serde", "v4"] }
-rustls = { version = "0.23", features = ["ring"] }
-rustls-native-certs = "0.8"
-tokio-postgres-rustls = "0.13"
-tokio-postgres = "0.7"
-futures-util = "0.3"
-=======
->>>>>>> a1b4e083
 rayon = "1.10.0"
 diesel_migrations = "2.0.0"
 html-escape = "0.2.13"
-<<<<<<< HEAD
-=======
 
 [package]
 name = "bi_api"
@@ -234,7 +167,6 @@
 mockito = { workspace = true }
 tokio-test = { workspace = true }
 async-trait = { workspace = true }
->>>>>>> a1b4e083
 
 [profile.release]
 debug = false