--- conflicted
+++ resolved
@@ -127,15 +127,13 @@
     "PLAYWRIGHT_START_COMMAND",
     "DAYTONA_API_KEY",
 
-<<<<<<< HEAD
     "GITHUB_APP_ID",
     "GITHUB_APP_PRIVATE_KEY_BASE64",
-    "GITHUB_WEBHOOK_SECRET"
-=======
+    "GITHUB_WEBHOOK_SECRET",
+
     "SLACK_CLIENT_ID",
     "SLACK_CLIENT_SECRET",
     "SLACK_SIGNING_SECRET"
->>>>>>> ddc06f41
   ],
   "envMode": "strict"
 }