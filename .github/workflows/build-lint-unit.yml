--- conflicted
+++ resolved
@@ -26,47 +26,6 @@
         with:
           cache-key: build-lint-unit
 
-<<<<<<< HEAD
-      - name: Lint all packages
-        run: pnpm turbo lint
-        env:
-          TURBO_TELEMETRY_DISABLED: 1
-
-      # - name: Build all packages
-      #   run: pnpm turbo build
-      #   env:
-      #     NODE_ENV: production
-      #     SKIP_ENV_CHECK: true
-      #     TURBO_TELEMETRY_DISABLED: 1
-      #     # Pass all secrets from the testing environment for build
-      #     DATABASE_URL: ${{ secrets.DATABASE_URL }}
-      #     SUPABASE_URL: ${{ secrets.SUPABASE_URL }}
-      #     SUPABASE_SERVICE_ROLE_KEY: ${{ secrets.SUPABASE_SERVICE_ROLE_KEY }}
-      #     SUPABASE_ANON_KEY: ${{ secrets.SUPABASE_ANON_KEY }}
-      #     VITE_PUBLIC_API_URL: ${{ secrets.VITE_PUBLIC_API_URL }}
-      #     VITE_PUBLIC_API2_URL: ${{ secrets.VITE_PUBLIC_API2_URL }}
-      #     VITE_PUBLIC_SUPABASE_URL: ${{ secrets.VITE_PUBLIC_SUPABASE_URL }}
-      #     VITE_PUBLIC_SUPABASE_ANON_KEY: ${{ secrets.VITE_PUBLIC_SUPABASE_ANON_KEY }}
-      #     VITE_PUBLIC_URL: ${{ secrets.VITE_PUBLIC_URL }}
-
-      - name: Pre-pull Docker images
-        run: |
-          echo "🐳 Pre-pulling Docker images for faster startup..."
-          # Pull all images in parallel
-          docker pull electricsql/electric &
-          docker pull supabase/postgres:15.1.0.147 &
-          docker pull supabase/gotrue:v2.149.0 &
-          docker pull supabase/realtime:v2.28.32 &
-          docker pull supabase/postgrest:v12.2.0 &
-          docker pull supabase/storage-api:v0.46.4 &
-          docker pull supabase/postgres-meta:v0.83.2 &
-          docker pull supabase/studio:20240422.09 &
-          docker pull supabase/edge-runtime:v1.53.4 &
-          docker pull kong:2.8.1 &
-          docker pull darthsim/imgproxy:v3.8.0 &
-          wait
-          echo "✅ Docker images pre-pulled successfully"
-=======
       - name: Build all packages (excluding web)
         run: pnpm turbo build --filter="!@buster-app/web"
         env:
@@ -74,7 +33,6 @@
           SKIP_ENV_CHECK: true
           TURBO_CACHE_DIR: .turbo
           TURBO_TELEMETRY_DISABLED: 1
->>>>>>> 44a09810
 
       - name: Typecheck web app
         run: pnpm turbo typecheck --filter=@buster-app/web
