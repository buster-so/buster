--- conflicted
+++ resolved
@@ -10,11 +10,8 @@
 import docsRoutes from './docs';
 import electricShapeRoutes from './electric-shape';
 import githubRoutes from './github';
-<<<<<<< HEAD
+import libraryRoutes from './library';
 import { llm } from './llm';
-=======
-import libraryRoutes from './library';
->>>>>>> e3a14d9d
 import metricFilesRoutes from './metric_files';
 import organizationRoutes from './organization';
 import publicRoutes from './public';
@@ -38,11 +35,8 @@
   .route('/electric-shape', electricShapeRoutes)
   .route('/healthcheck', healthcheckRoutes)
   .route('/chats', chatsRoutes)
-<<<<<<< HEAD
   .route('/llm', llm)
-=======
   .route('/library', libraryRoutes)
->>>>>>> e3a14d9d
   .route('/metric_files', metricFilesRoutes)
   .route('/github', githubRoutes)
   .route('/slack', slackRoutes)
