import { getUserOrganizationId } from '@buster/database';
import type { User } from '@buster/database';
import {
  type ChatCreateHandlerRequest,
  ChatError,
  ChatErrorCode,
  type ChatWithMessages,
} from '@buster/server-shared/chats';
import { tasks } from '@trigger.dev/sdk';
import { handleAssetChat, handleAssetChatWithPrompt } from './services/chat-helpers';
import { initializeChat } from './services/chat-service';
import { enhanceMessageWithShortcut } from './services/shortcut-service';

/**
 * Handler function for creating a new chat.
 *
 * PERFORMANCE TARGET: <500ms total response time
 *
 * Flow:
 * 1. Create/update chat and message objects in database (~100-200ms)
 * 2. Queue background analyst job (NOT wait for completion) (~100ms)
 * 3. Return ChatWithMessages object immediately (~50ms)
 *
 * The analyst-agent-task runs in background and can take minutes.
 * Users get their chat object immediately without waiting.
 */
export async function createChatHandler(
  request: ChatCreateHandlerRequest,
  user: User
): Promise<ChatWithMessages> {
  const startTime = Date.now();

  try {
    // Extract organization ID from user metadata
    const userOrg = await getUserOrganizationId(user.id);

    if (!userOrg) {
      throw new ChatError(
        ChatErrorCode.MISSING_ORGANIZATION,
        'User is not associated with an organization',
        400
      );
    }

    const { organizationId, role: _role } = userOrg;

    // Validate asset parameters
    if (request.asset_id && !request.asset_type) {
      throw new ChatError(
        ChatErrorCode.INVALID_REQUEST,
        'asset_type is required when asset_id is provided',
        400
      );
    }

    if (!request.prompt && !request.asset_id) {
      throw new ChatError(ChatErrorCode.INVALID_REQUEST, 'prompt or asset_id is required', 400);
    }

<<<<<<< HEAD
    // Process shortcuts if present
    let enhancedPrompt = request.prompt;
    if (request.prompt) {
      // Check for shortcut pattern in message (e.g., /weekly-report)
      enhancedPrompt = await enhanceMessageWithShortcut(request.prompt, user.id, organizationId);
    }

    // Update request with enhanced prompt
    const processedRequest = { ...request, prompt: enhancedPrompt };

=======
    if (request.prompt && !request.message_analysis_mode) {
      request.message_analysis_mode = 'auto';
    }

>>>>>>> f074b732
    // Initialize chat (new or existing)
    // When we have both asset and prompt, we'll skip creating the initial message
    // since handleAssetChatWithPrompt will create both the import and prompt messages
    const shouldCreateInitialMessage = !(
      processedRequest.asset_id &&
      processedRequest.asset_type &&
      processedRequest.prompt
    );
    const modifiedRequest = shouldCreateInitialMessage
<<<<<<< HEAD
      ? processedRequest
      : { ...processedRequest, prompt: undefined };
=======
      ? request
      : { ...request, prompt: undefined, message_analysis_mode: undefined };
>>>>>>> f074b732

    const { chatId, messageId, chat } = await initializeChat(modifiedRequest, user, organizationId);

    // Handle asset-based chat if needed
    let finalChat: ChatWithMessages = chat;
    let actualMessageId = messageId; // Track the actual message ID to use for triggering
    let shouldTriggerAnalyst = true; // Flag to control whether to trigger analyst task

    if (processedRequest.asset_id && processedRequest.asset_type) {
      if (!processedRequest.prompt) {
        // Original flow: just import the asset without a prompt
        finalChat = await handleAssetChat(
          chatId,
          messageId,
          processedRequest.asset_id,
          processedRequest.asset_type,
          user,
          chat
        );
        // For asset-only chats, don't trigger analyst task - just return the chat with asset
        shouldTriggerAnalyst = false;
      } else {
        // New flow: import asset then process the prompt
        finalChat = await handleAssetChatWithPrompt(
          chatId,
          messageId,
<<<<<<< HEAD
          processedRequest.asset_id,
          processedRequest.asset_type,
          processedRequest.prompt,
=======
          request.asset_id,
          request.asset_type,
          request.prompt,
          request.message_analysis_mode,
>>>>>>> f074b732
          user,
          chat
        );
        // For asset+prompt chats, use the last message ID (the user's prompt message)
        const lastMessageId = finalChat.message_ids[finalChat.message_ids.length - 1];
        if (lastMessageId) {
          actualMessageId = lastMessageId;
        }
      }
    }

    // Trigger background analysis only if we have a prompt or it's not an asset-only request
    if (shouldTriggerAnalyst && (processedRequest.prompt || !processedRequest.asset_id)) {
      try {
        // Just queue the background job - should be <100ms
        const taskHandle = await tasks.trigger(
          'analyst-agent-task',
          {
            message_id: actualMessageId,
          },
          {
            concurrencyKey: chatId, // Ensure sequential processing per chat
          }
        );

        // Health check: Verify trigger service received the task
        // The presence of taskHandle.id confirms Trigger.dev accepted our request
        if (!taskHandle.id) {
          // This would indicate a serious issue with Trigger.dev service
          throw new Error('Trigger service returned invalid handle');
        }

        // Update the message with the trigger run ID
        const { updateMessage } = await import('@buster/database');
        await updateMessage(actualMessageId, {
          triggerRunId: taskHandle.id,
        });

        // Task was successfully queued - background analysis will proceed
      } catch (triggerError) {
        console.error('Failed to trigger analyst agent task:', triggerError);
        throw triggerError;
      }
    }

    // Log performance metrics - target is <500ms total
    const duration = Date.now() - startTime;

    if (duration > 500) {
      console.warn('Slow chat creation detected:', {
        duration: `${duration}ms`,
        target: '500ms',
        user,
        chatId,
        hasPrompt: !!processedRequest.prompt,
        hasAsset: !!processedRequest.asset_id,
        suggestion: 'Check database performance and trigger service',
      });
    }

    return finalChat;
  } catch (error) {
    // Log error with context
    console.error('Chat creation failed:', {
      user,
      duration: Date.now() - startTime,
      request: {
        hasPrompt: !!request.prompt,
        hasChatId: !!request.chat_id,
        hasAssetId: !!request.asset_id,
        assetType: request.asset_type,
      },
      error:
        error instanceof Error
          ? {
              name: error.name,
              message: error.message,
              stack: error.stack,
            }
          : String(error),
    });

    // Re-throw ChatError instances
    if (error instanceof ChatError) {
      throw error;
    }

    // Wrap unexpected errors
    throw new ChatError(
      ChatErrorCode.INTERNAL_ERROR,
      'An unexpected error occurred while creating the chat',
      500,
      {
        originalError: error instanceof Error ? error.message : String(error),
      }
    );
  }
}<|MERGE_RESOLUTION|>--- conflicted
+++ resolved
@@ -57,7 +57,6 @@
       throw new ChatError(ChatErrorCode.INVALID_REQUEST, 'prompt or asset_id is required', 400);
     }
 
-<<<<<<< HEAD
     // Process shortcuts if present
     let enhancedPrompt = request.prompt;
     if (request.prompt) {
@@ -65,15 +64,13 @@
       enhancedPrompt = await enhanceMessageWithShortcut(request.prompt, user.id, organizationId);
     }
 
-    // Update request with enhanced prompt
-    const processedRequest = { ...request, prompt: enhancedPrompt };
-
-=======
+    // Set message_analysis_mode if not provided (from staging)
     if (request.prompt && !request.message_analysis_mode) {
       request.message_analysis_mode = 'auto';
     }
 
->>>>>>> f074b732
+    // Update request with enhanced prompt and message_analysis_mode
+    const processedRequest = { ...request, prompt: enhancedPrompt };
     // Initialize chat (new or existing)
     // When we have both asset and prompt, we'll skip creating the initial message
     // since handleAssetChatWithPrompt will create both the import and prompt messages
@@ -83,13 +80,8 @@
       processedRequest.prompt
     );
     const modifiedRequest = shouldCreateInitialMessage
-<<<<<<< HEAD
       ? processedRequest
-      : { ...processedRequest, prompt: undefined };
-=======
-      ? request
-      : { ...request, prompt: undefined, message_analysis_mode: undefined };
->>>>>>> f074b732
+      : { ...processedRequest, prompt: undefined, message_analysis_mode: undefined };
 
     const { chatId, messageId, chat } = await initializeChat(modifiedRequest, user, organizationId);
 
@@ -116,16 +108,10 @@
         finalChat = await handleAssetChatWithPrompt(
           chatId,
           messageId,
-<<<<<<< HEAD
           processedRequest.asset_id,
           processedRequest.asset_type,
           processedRequest.prompt,
-=======
-          request.asset_id,
-          request.asset_type,
-          request.prompt,
-          request.message_analysis_mode,
->>>>>>> f074b732
+          processedRequest.message_analysis_mode,
           user,
           chat
         );
