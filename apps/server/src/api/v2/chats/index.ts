--- conflicted
+++ resolved
@@ -22,11 +22,7 @@
 
     const response: ChatWithMessages = await createChatHandler(request, user);
 
-<<<<<<< HEAD
-    const validatedResponse = ChatCreateResponseSchema.safeParse(response);
-=======
     const validatedResponse = ChatWithMessagesSchema.safeParse(response);
->>>>>>> 8b5ee034
 
     console.log('success???', validatedResponse.success);
 
