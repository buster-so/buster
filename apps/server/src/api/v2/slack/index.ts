import { Hono } from 'hono';
import { HTTPException } from 'hono/http-exception';
import { requireAuth } from '../../../middleware/auth';
import { SlackError, slackHandler } from './handler';

const app = new Hono()
  // Public endpoints (no auth required for OAuth flow)
  .post('/auth/init', requireAuth, (c) => slackHandler.initiateOAuth(c))
  .get('/auth/callback', (c) => slackHandler.handleOAuthCallback(c))
  // Protected endpoints
  .get('/integration', requireAuth, (c) => slackHandler.getIntegration(c))
<<<<<<< HEAD
  .put('/integration', requireAuth, (c) => slackHandler.updateIntegration(c))
=======
  .get('/channels', requireAuth, (c) => slackHandler.getChannels(c))
>>>>>>> f52842d2
  .delete('/integration', requireAuth, (c) => slackHandler.removeIntegration(c))
  // Error handling
  .onError((e, c) => {
    if (e instanceof SlackError) {
      return c.json(e.toResponse(), e.statusCode);
    }
    if (e instanceof HTTPException) {
      return e.getResponse();
    }

    console.error('Unhandled error in Slack routes:', e);
    return c.json({ error: 'Internal server error' }, 500);
  });

export default app;<|MERGE_RESOLUTION|>--- conflicted
+++ resolved
@@ -9,11 +9,8 @@
   .get('/auth/callback', (c) => slackHandler.handleOAuthCallback(c))
   // Protected endpoints
   .get('/integration', requireAuth, (c) => slackHandler.getIntegration(c))
-<<<<<<< HEAD
   .put('/integration', requireAuth, (c) => slackHandler.updateIntegration(c))
-=======
   .get('/channels', requireAuth, (c) => slackHandler.getChannels(c))
->>>>>>> f52842d2
   .delete('/integration', requireAuth, (c) => slackHandler.removeIntegration(c))
   // Error handling
   .onError((e, c) => {
