--- conflicted
+++ resolved
@@ -1,15 +1,6 @@
-<<<<<<< HEAD
-import {
-  type BigQueryCredentials,
-  type Credentials,
-  createAdapter,
-  DataSourceType,
-} from '@buster/data-source';
-=======
 import { createAdapter } from '@buster/data-source';
->>>>>>> 396e89c5
 import { getDataSourceCredentials } from '@buster/database/queries';
-import type { Credentials } from '@buster/database/schema-types';
+import type { BigQueryCredentials, Credentials } from '@buster/database/schema-types';
 import { DataSourceType } from '@buster/database/schema-types';
 import type {
   ApiKeyContext,
