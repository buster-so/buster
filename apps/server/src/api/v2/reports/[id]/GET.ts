--- conflicted
+++ resolved
@@ -1,12 +1,6 @@
-<<<<<<< HEAD
-import { type ReportElementsWithIds, getReport } from '@buster/database';
-import type { GetReportResponse, ReportElements } from '@buster/server-shared/reports';
-import { markdownToPlatejs } from '@buster/server-utils/report';
-=======
 import { hasAssetPermission } from '@buster/access-controls';
 import { getReport, getReportMetadata } from '@buster/database';
 import type { GetReportResponse } from '@buster/server-shared/reports';
->>>>>>> b41d1af5
 import { Hono } from 'hono';
 import { HTTPException } from 'hono/http-exception';
 import { standardErrorHandler } from '../../../../utils/response';
@@ -15,9 +9,6 @@
   reportId: string,
   user: { id: string }
 ): Promise<GetReportResponse> {
-<<<<<<< HEAD
-  const report = await getReport({ reportId, userId: user.id });
-=======
   // Get report metadata for access control
   let reportData: Awaited<ReturnType<typeof getReportMetadata>>;
   try {
@@ -26,7 +17,6 @@
     console.error('Error getting report metadata:', error);
     throw new HTTPException(404, { message: 'Report not found' });
   }
->>>>>>> b41d1af5
 
   if (!reportData) {
     throw new HTTPException(404, { message: 'Report not found' });
@@ -49,14 +39,7 @@
   // If access is granted, get the full report data
   const report = await getReport({ reportId, userId: user.id });
 
-<<<<<<< HEAD
-  const response: GetReportResponse = {
-    ...report,
-    content,
-  };
-=======
   const response: GetReportResponse = report;
->>>>>>> b41d1af5
 
   return response;
 }
