{
  "name": "@buster-app/web",
  "version": "0.1.44",
  "private": false,
  "scripts": {
    "dev": "next dev --turbo",
    "build": "next build",
    "start": "next start",
    "lint": "next lint && npm run lint:eslint",
    "lint:eslint": "eslint .",
    "lint:ci": "npm run lint && npm run typecheck",
    "typecheck": "tsc --noEmit",
    "typecheck:watch": "tsc --noEmit --watch",
    "test": "vitest run",
    "test:watch": "vitest --watch",
    "test:ui": "vitest --ui",
    "test:coverage": "vitest --coverage",
    "storybook": "storybook dev -p 6006",
    "build-storybook": "storybook build",
    "analyze": "ANALYZE=true next build",
    "test:e2e": "playwright test",
    "test:e2e:ui": "playwright test --ui",
    "test:e2e:debug": "playwright test --debug"
  },
  "engines": {
    "node": ">=22.9.0"
  },
  "dependencies": {
    "@buster/server-shared": "workspace:*",
    "@buster/typescript-config": "workspace:*",
    "@dnd-kit/core": "^6.3.1",
    "@dnd-kit/modifiers": "^9.0.0",
    "@dnd-kit/sortable": "^10.0.0",
    "@dnd-kit/utilities": "^3.2.2",
    "@electric-sql/client": "^1.0.6",
    "@electric-sql/react": "^1.0.5",
    "@faker-js/faker": "^9.9.0",
    "@llm-ui/code": "^0.13.3",
    "@llm-ui/markdown": "^0.13.3",
    "@llm-ui/react": "^0.13.3",
    "@monaco-editor/react": "^4.7.0",
    "@posthog/nextjs-config": "^1.0.0",
    "@radix-ui/react-avatar": "^1.1.10",
    "@radix-ui/react-checkbox": "^1.3.2",
    "@radix-ui/react-collapsible": "^1.1.11",
    "@radix-ui/react-context-menu": "^2.2.15",
    "@radix-ui/react-dialog": "^1.1.14",
    "@radix-ui/react-dropdown-menu": "^2.1.15",
    "@radix-ui/react-label": "^2.1.7",
    "@radix-ui/react-popover": "^1.1.14",
    "@radix-ui/react-scroll-area": "^1.2.9",
    "@radix-ui/react-select": "^2.2.5",
    "@radix-ui/react-separator": "^1.1.7",
    "@radix-ui/react-slider": "^1.3.5",
    "@radix-ui/react-slot": "^1.2.3",
    "@radix-ui/react-switch": "^1.2.5",
    "@radix-ui/react-tabs": "^1.1.12",
    "@radix-ui/react-tooltip": "^1.2.7",
    "@radix-ui/react-visually-hidden": "^1.2.3",
    "@storybook/addon-actions": "^8.6.14",
    "@supabase/ssr": "^0.6.1",
    "@supabase/supabase-js": "catalog:",
    "@tanstack/query-sync-storage-persister": "^5.81.5",
    "@tanstack/react-form": "^1.14.0",
    "@tanstack/react-query": "^5.81.5",
    "@tanstack/react-query-devtools": "^5.81.5",
    "@tanstack/react-query-persist-client": "^5.81.5",
    "@tanstack/react-table": "^8.21.3",
    "@tanstack/react-virtual": "^3.13.12",
    "@testing-library/jest-dom": "^6.6.3",
    "@types/prettier": "^2.7.3",
    "@types/react-color": "^3.0.13",
    "axios": "^1.10.0",
    "canvas-confetti": "^1.9.3",
    "chart.js": "4.5.0",
    "chartjs-adapter-dayjs-4": "^1.0.4",
    "chartjs-plugin-annotation": "^3.1.0",
    "chartjs-plugin-datalabels": "^2.2.0",
    "chartjs-plugin-deferred": "^2.0.0",
    "class-variance-authority": "^0.7.1",
    "clsx": "^2.1.1",
    "cmdk": "^1.1.1",
    "date-fns": "^3.6.0",
    "dayjs": "^1.11.13",
    "dom-to-image": "^2.6.0",
    "email-validator": "^2.0.4",
    "font-color-contrast": "^11.1.0",
    "framer-motion": "^12.23.0",
    "hono": "catalog:",
    "html-react-parser": "^5.2.5",
    "intersection-observer": "^0.12.2",
    "js-cookie": "^3.0.5",
    "js-yaml": "^4.1.0",
    "jwt-decode": "^4.0.0",
    "lodash": "^4.17.21",
    "monaco-editor": "^0.52.2",
    "monaco-sql-languages": "^0.15.1",
    "monaco-yaml": "^5.4.0",
    "msw": "^2.10.3",
    "mutative": "^1.2.0",
    "next": "14.2.30",
    "next-themes": "^0.4.6",
    "papaparse": "^5.5.3",
    "pluralize": "^8.0.0",
    "posthog-js": "^1.256.2",
    "prettier": "^3.6.2",
    "prettier-plugin-tailwindcss": "^0.6.13",
    "react": "^18.3.1",
    "react-color": "^2.19.3",
    "react-colorful": "^5.6.1",
    "react-day-picker": "8.10.1",
    "react-dom": "^18.3.1",
    "react-hotkeys-hook": "^5.1.0",
    "react-markdown": "^10.1.0",
    "react-syntax-highlighter": "^15.6.1",
    "rehype-raw": "^7.0.0",
    "remark-gfm": "^4.0.1",
    "sass": "^1.89.2",
    "shiki": "1.6.1",
    "sonner": "^2.0.6",
    "tailwind-merge": "^3.3.1",
    "tailwind-scrollbar": "^4.0.2",
    "tailwindcss": "4.1.11",
    "tailwindcss-animate": "^1.0.7",
    "use-context-selector": "^2.0.0",
    "utility-types": "^3.11.0",
    "uuid": "catalog:",
    "virtua": "^0.41.5",
    "vite": "^6.3.5",
    "vite-tsconfig-paths": "^5.1.4",
    "zod": "catalog:",
    "zustand": "^5.0.6"
  },
  "devDependencies": {
<<<<<<< HEAD
    "@chromatic-com/storybook": "^3.2.6",
    "@next/bundle-analyzer": "^15.3.5",
    "@playwright/test": "1.53.1",
    "@storybook/addon-controls": "^8.6.12",
=======
    "@chromatic-com/storybook": "^3.2.7",
    "@next/bundle-analyzer": "^15.3.5",
    "@playwright/test": "^1.53.2",
    "@storybook/addon-controls": "^8.6.14",
>>>>>>> 21e08b9a
    "@storybook/addon-essentials": "^8.6.14",
    "@storybook/addon-interactions": "^8.6.14",
    "@storybook/blocks": "^8.6.14",
    "@storybook/nextjs": "^8.6.14",
    "@storybook/react": "^8.6.14",
    "@storybook/test": "^8.6.14",
    "@tailwindcss/postcss": "4.1.11",
    "@testing-library/react": "^16.3.0",
    "@types/canvas-confetti": "^1.9.0",
    "@types/js-cookie": "^3.0.6",
    "@types/js-yaml": "^4.0.9",
    "@types/lodash": "^4.17.20",
<<<<<<< HEAD
    "@types/node": "^20",
=======
    "@types/node": "^20.19.4",
>>>>>>> 21e08b9a
    "@types/papaparse": "^5.3.16",
    "@types/pluralize": "^0.0.33",
    "@types/react": "^18.3.23",
    "@types/react-dom": "^18.3.7",
    "@types/react-scroll-to-bottom": "^4.2.5",
    "@types/react-syntax-highlighter": "^15.5.13",
    "@vitest/ui": "^3.2.4",
    "eslint": "^8.57.1",
    "eslint-config-next": "15.3.4",
    "eslint-config-prettier": "^10.1.5",
    "eslint-plugin-storybook": "^0.12.0",
    "jsdom": "^26.1.0",
    "msw-storybook-addon": "^2.0.5",
    "prettier-eslint": "^16.4.2",
    "vitest": "catalog:"
  },
  "msw": {
    "workerDirectory": [
      "public"
    ]
  }
}<|MERGE_RESOLUTION|>--- conflicted
+++ resolved
@@ -132,17 +132,10 @@
     "zustand": "^5.0.6"
   },
   "devDependencies": {
-<<<<<<< HEAD
     "@chromatic-com/storybook": "^3.2.6",
     "@next/bundle-analyzer": "^15.3.5",
     "@playwright/test": "1.53.1",
     "@storybook/addon-controls": "^8.6.12",
-=======
-    "@chromatic-com/storybook": "^3.2.7",
-    "@next/bundle-analyzer": "^15.3.5",
-    "@playwright/test": "^1.53.2",
-    "@storybook/addon-controls": "^8.6.14",
->>>>>>> 21e08b9a
     "@storybook/addon-essentials": "^8.6.14",
     "@storybook/addon-interactions": "^8.6.14",
     "@storybook/blocks": "^8.6.14",
@@ -155,11 +148,7 @@
     "@types/js-cookie": "^3.0.6",
     "@types/js-yaml": "^4.0.9",
     "@types/lodash": "^4.17.20",
-<<<<<<< HEAD
     "@types/node": "^20",
-=======
-    "@types/node": "^20.19.4",
->>>>>>> 21e08b9a
     "@types/papaparse": "^5.3.16",
     "@types/pluralize": "^0.0.33",
     "@types/react": "^18.3.23",
