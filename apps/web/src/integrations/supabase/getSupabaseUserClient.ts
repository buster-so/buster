--- conflicted
+++ resolved
@@ -35,29 +35,4 @@
     ? await getSupabaseUserServerFn()
     : await supabase.auth.getUser();
   return userData.user;
-<<<<<<< HEAD
-};
-
-async function getSupbaseUserFastClient() {
-  try {
-    const cookieRes = await getSupabaseCookieClient();
-    console.log('cookieRes', cookieRes);
-    const almostExpired = isTokenAlmostExpired(cookieRes.expires_at);
-    console.log('almostExpired', almostExpired);
-
-    if (!almostExpired) {
-      return {
-        data: {
-          user: cookieRes.user,
-        },
-      };
-    }
-  } catch (error) {
-    console.error('error in getSupbaseUserFastClient', error);
-  }
-
-  return await supabase.auth.getUser();
-}
-=======
-};
->>>>>>> 381f28c9
+};