--- conflicted
+++ resolved
@@ -8,14 +8,12 @@
 import { useDebounceFn } from '@/hooks/useDebounce';
 import type { ReportElements } from '@buster/server-shared/reports';
 //import DynamicReportEditor from '@/components/ui/report/DynamicReportEditor';
-import { ReportEditor } from '@/components/ui/report/ReportEditor';
-<<<<<<< HEAD
-import { registerReportEditor, unregisterReportEditor } from '@/components/ui/report/editorRegistry';
-=======
-import { ReportEditorSkeleton } from '../../../components/ui/report/ReportEditorSkeleton';
-import DynamicReportEditor from '@/components/ui/report/DynamicReportEditor';
-import type { Value } from 'platejs';
->>>>>>> e9fb9f01
+import { ReportEditor, type IReportEditor } from '@/components/ui/report/ReportEditor';
+import {
+  registerReportEditor,
+  unregisterReportEditor
+} from '@/components/ui/report/editorRegistry';
+import { ReportEditorSkeleton } from '@/components/ui/report/ReportEditorSkeleton';
 
 export const ReportPageController: React.FC<{
   reportId: string;
@@ -47,6 +45,10 @@
     debouncedUpdateReport({ reportId, content });
   });
 
+  const onReady = useMemoizedFn((editor: IReportEditor) => {
+    registerReportEditor(reportId, editor);
+  });
+
   useEffect(() => {
     return () => {
       unregisterReportEditor(reportId);
@@ -54,23 +56,6 @@
   }, [reportId]);
 
   return (
-<<<<<<< HEAD
-    <div className={cn('space-y-1.5 pt-9 sm:px-[max(64px,calc(50%-350px))]', className)}>
-      <ReportPageHeader
-        name={report?.name}
-        updatedAt={report?.updated_at}
-        onChangeName={onChangeName}
-      />
-
-      <ReportEditor
-        //   ref={editor}
-        value={content}
-        onValueChange={onChangeContent}
-        readOnly={readOnly || !report}
-        className="px-0!"
-        onReady={(editor) => registerReportEditor(reportId, editor)}
-      />
-=======
     <div
       className={cn(
         'h-full space-y-1.5 overflow-y-auto pt-9 sm:px-[max(64px,calc(50%-350px))]',
@@ -85,7 +70,6 @@
           />
 
           <ReportEditor
-            //   ref={editor}
             value={content}
             placeholder="Start typing..."
             disabled={false}
@@ -94,12 +78,12 @@
             onValueChange={onChangeContent}
             readOnly={readOnly || !report}
             className="px-0!"
+            onReady={onReady}
           />
         </>
       ) : (
         <ReportEditorSkeleton />
       )}
->>>>>>> e9fb9f01
     </div>
   );
 };