import uniq from 'lodash/uniq';
import React, { useMemo } from 'react';
import { useInviteUser } from '@/api/buster_rest/users';
import { InputTagInput } from '@/components/ui/inputs/InputTagInput';
import { AppModal } from '@/components/ui/modal';
import { useBusterNotifications } from '@/context/BusterNotifications';
import { useMemoizedFn } from '@/hooks/useMemoizedFn';
import { isValidEmail } from '@/lib/email';
import { timeout } from '@/lib/timeout';

export const InvitePeopleModal: React.FC<{
  open: boolean;
  onClose: () => void;
}> = React.memo(({ open, onClose }) => {
  const [emails, setEmails] = React.useState<string[]>([]);
  const { mutateAsync: inviteUsers, isPending: inviting } = useInviteUser();
  const [inputText, setInputText] = React.useState<string>('');
  const { openErrorMessage, openSuccessMessage } = useBusterNotifications();

  const handleInvite = useMemoizedFn(async () => {
    const allEmails = uniq(
      [...emails, inputText].filter((email) => !!email && isValidEmail(email))
    );
    try {
      await inviteUsers({ emails: allEmails });
      onClose();
      openSuccessMessage('Invites sent');
      await timeout(330);
      setEmails([]);
      setInputText('');
    } catch (error) {
      openErrorMessage('Failed to invite users');
    }
  });

  const memoizedHeader = useMemo(() => {
    return {
      title: 'Invite others to join your workspace',
<<<<<<< HEAD
      description: 'Enter the emails of the people you want to invite to your workspace.',
=======
      description:
        'Please input the emails of the users you would like to invite to your workspace.',
>>>>>>> 601b5623
    };
  }, []);

  const isInputTextValidEmail = useMemo(() => {
    return isValidEmail(inputText);
  }, [inputText]);

  const memoizedFooter = useMemo(() => {
    return {
      primaryButton: {
        text: 'Send invites',
        onClick: handleInvite,
        loading: inviting,
        disabled: inputText.length ? !isInputTextValidEmail : emails.length === 0,
      },
    };
  }, [inviting, isInputTextValidEmail, emails.length, inputText.length]);

  return (
    <AppModal open={open} onClose={onClose} header={memoizedHeader} footer={memoizedFooter}>
      <div className="flex flex-col">
        <InputTagInput
          tags={emails}
          onChangeText={setInputText}
          onPressEnter={handleInvite}
          onTagAdd={(v) => {
            const arrayedTags = Array.isArray(v) ? v : [v];
            const hadMultipleTags = arrayedTags.length > 1;
            const validTags = arrayedTags.filter((tag) => isValidEmail(tag));

            setEmails([...emails, ...validTags]);

            if (validTags.length !== arrayedTags.length) {
              openErrorMessage(hadMultipleTags ? 'List contained invalid emails' : 'Invalid email');
            }
          }}
          onTagRemove={(index) => {
            setEmails(emails.filter((_, i) => i !== index));
          }}
          placeholder="buster@bluthbananas.com, tobias@bluthbananas.com..."
        />
      </div>
    </AppModal>
  );
});

InvitePeopleModal.displayName = 'InvitePeopleModal';<|MERGE_RESOLUTION|>--- conflicted
+++ resolved
@@ -36,12 +36,8 @@
   const memoizedHeader = useMemo(() => {
     return {
       title: 'Invite others to join your workspace',
-<<<<<<< HEAD
-      description: 'Enter the emails of the people you want to invite to your workspace.',
-=======
       description:
         'Please input the emails of the users you would like to invite to your workspace.',
->>>>>>> 601b5623
     };
   }, []);
 
