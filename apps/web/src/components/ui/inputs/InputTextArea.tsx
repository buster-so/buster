import { cva, type VariantProps } from 'class-variance-authority';
import React, { useImperativeHandle, useRef } from 'react';
import TextareaAutosize, { type TextareaAutosizeProps } from 'react-textarea-autosize';
import { cn } from '@/lib/classMerge';
import { inputVariants } from './Input';

const inputTextAreaVariants = inputVariants;

const textAreaVariants = cva('leading-1.3', {
  variants: {
    rounding: {
      none: 'rounded-none',
      small: 'rounded-sm!',
      medium: 'rounded-md',
      large: 'rounded-lg',
      xl: 'rounded-xl',
      default: 'rounded',
    },
  },
});

export interface InputTextAreaProps
  extends React.TextareaHTMLAttributes<HTMLTextAreaElement>,
    Omit<TextareaAutosizeProps, 'style'>,
    VariantProps<typeof inputTextAreaVariants>,
    VariantProps<typeof textAreaVariants> {
  onPressMetaEnter?: (e: React.KeyboardEvent<HTMLTextAreaElement>) => void;
  onPressEnter?: (e: React.KeyboardEvent<HTMLTextAreaElement>) => void;
}

export interface InputTextAreaRef extends HTMLTextAreaElement {
  forceRecalculateHeight?: () => void;
}

export const InputTextArea = React.forwardRef<InputTextAreaRef, InputTextAreaProps>(
  (
    {
      className,
      variant = 'default',
      style,
      rows = 1,
      rounding = 'default',
      onPressMetaEnter,
      onPressEnter,
      ...props
    },
    ref
  ) => {
    const textareaRef = useRef<HTMLTextAreaElement | null>(null);

<<<<<<< HEAD
    useImperativeHandle(ref, () => {
=======
    <<<<<<< HEAD
    useImperativeHandle(
      ref,
      () =>
    {
>>>>>>> e36ad3f5
      if (!textareaRef.current) {
        return null as unknown as InputTextAreaRef;
      }
      return Object.assign(textareaRef.current, {
        forceRecalculateHeight: () => {
          if (textareaRef.current) {
            // Force a recalculation by triggering an input event
            const event = new Event('input', { bubbles: true });
            textareaRef.current.dispatchEvent(event);
          }
        },
      });
<<<<<<< HEAD
    }, []);
=======
    }
    ,
      []
    )
    =======
    useImperativeHandle(ref, () =>
    {
      if (!textareaRef.current) {
        return null as unknown as InputTextAreaRef;
      }
      return Object.assign(textareaRef.current, {
        forceRecalculateHeight: () => {
          if (textareaRef.current) {
            // Force a recalculation by triggering an input event
            const event = new Event('input', { bubbles: true });
            textareaRef.current.dispatchEvent(event);
          }
        },
      });
    }
    , [])
    >>>>>>> staging
>>>>>>> e36ad3f5

    const handleKeyDown = (e: React.KeyboardEvent<HTMLTextAreaElement>) => {
      if (e.key === 'Enter') {
        if ((e.metaKey || e.ctrlKey) && onPressMetaEnter) {
          e.preventDefault();
          onPressMetaEnter(e);
        } else if (!e.shiftKey && onPressEnter) {
          e.preventDefault();
          onPressEnter(e);
        }
      }
      props.onKeyDown?.(e);
    };

    return (
      <TextareaAutosize
        ref={textareaRef}
        className={cn(
          inputTextAreaVariants({ variant }),
          textAreaVariants({ rounding }),
          'px-2.5 py-2.5 resize-none! box-border',
          className
        )}
        onKeyDown={handleKeyDown}
        style={style as Omit<React.CSSProperties, 'height'>}
        cacheMeasurements={false}
        {...props}
      />
    );
  }
);

InputTextArea.displayName = 'InputTextArea';<|MERGE_RESOLUTION|>--- conflicted
+++ resolved
@@ -48,15 +48,11 @@
   ) => {
     const textareaRef = useRef<HTMLTextAreaElement | null>(null);
 
-<<<<<<< HEAD
-    useImperativeHandle(ref, () => {
-=======
     <<<<<<< HEAD
     useImperativeHandle(
       ref,
       () =>
     {
->>>>>>> e36ad3f5
       if (!textareaRef.current) {
         return null as unknown as InputTextAreaRef;
       }
@@ -69,9 +65,6 @@
           }
         },
       });
-<<<<<<< HEAD
-    }, []);
-=======
     }
     ,
       []
@@ -94,7 +87,6 @@
     }
     , [])
     >>>>>>> staging
->>>>>>> e36ad3f5
 
     const handleKeyDown = (e: React.KeyboardEvent<HTMLTextAreaElement>) => {
       if (e.key === 'Enter') {
