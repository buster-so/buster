--- conflicted
+++ resolved
@@ -176,7 +176,6 @@
 pub async fn get_organization_color_palette(organization_id: &Uuid) -> Result<Option<Vec<String>>> {
     let mut conn = get_pg_pool().get().await?;
     
-<<<<<<< HEAD
     // Query the organizations table directly using Diesel query builder
     let org_result = organizations::table
         .select(organizations::organization_color_palettes)
@@ -184,19 +183,6 @@
         .filter(organizations::deleted_at.is_null())
         .first::<Value>(&mut conn)
         .await;
-=======
-    let config_result = diesel::sql_query(
-        "SELECT config FROM users 
-         INNER JOIN users_to_organizations ON users.id = users_to_organizations.user_id
-         WHERE users_to_organizations.organization_id = $1 
-         AND users_to_organizations.deleted_at IS NULL
-         ORDER BY users_to_organizations.role = 'admin' DESC, users_to_organizations.created_at ASC
-         LIMIT 1"
-    )
-    .bind::<diesel::sql_types::Uuid, _>(organization_id)
-    .get_result::<ConfigResult>(&mut conn)
-    .await;
->>>>>>> c4da7217
     
     match org_result {
         Ok(color_palettes_value) => {
