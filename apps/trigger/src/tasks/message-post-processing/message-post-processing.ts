--- conflicted
+++ resolved
@@ -1,17 +1,12 @@
 import { getPermissionedDatasets } from '@buster/access-controls';
 import {
-  type PostProcessingWorkflowOutput,
-<<<<<<< HEAD
   currentSpan,
   initLogger,
+  type PostProcessingWorkflowOutput,
   postProcessingWorkflow,
   wrapTraced,
 } from '@buster/ai';
 import { db, eq, getDb } from '@buster/database/connection';
-=======
-} from '@buster/ai/workflows/message-post-processing-workflow/message-post-processing-workflow';
-import { eq, getDb } from '@buster/database/connection';
->>>>>>> ed0b1845
 import {
   getBraintrustMetadata,
   getChatConversationHistory,
@@ -30,11 +25,7 @@
   PostProcessingMessage,
 } from '@buster/server-shared/message';
 import { logger, schemaTask, tasks } from '@trigger.dev/sdk/v3';
-<<<<<<< HEAD
 import { z } from 'zod/v4';
-=======
-import { currentSpan, initLogger, wrapTraced } from 'braintrust';
->>>>>>> ed0b1845
 import type { logsWriteBackTask } from '../logs-write-back';
 import {
   buildWorkflowInput,
