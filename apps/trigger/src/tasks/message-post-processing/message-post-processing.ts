--- conflicted
+++ resolved
@@ -1,18 +1,13 @@
 import postProcessingWorkflow, {
   type PostProcessingWorkflowOutput,
 } from '@buster/ai/workflows/post-processing-workflow';
-<<<<<<< HEAD
-import { eq, getDb, messages } from '@buster/database';
+import { eq, getBraintrustMetadata, getDb, messages } from '@buster/database';
 import type {
-  Assumption,
   AssumptionClassification,
   AssumptionLabel,
   ConfidenceScore,
   PostProcessingMessage,
 } from '@buster/server-shared/message';
-=======
-import { eq, getBraintrustMetadata, getDb, messages } from '@buster/database';
->>>>>>> 93872fd3
 import { logger, schemaTask } from '@trigger.dev/sdk/v3';
 import { currentSpan, initLogger, wrapTraced } from 'braintrust';
 import { z } from 'zod/v4';
