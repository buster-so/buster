<<<<<<< HEAD
import { logger, schemaTask, tasks } from '@trigger.dev/sdk/v3';
import { initLogger, wrapTraced } from 'braintrust';
=======
import { logger, schemaTask } from '@trigger.dev/sdk';
import { initLogger, wrapTraced, currentSpan } from 'braintrust';
>>>>>>> 44b36279
import { AnalystAgentTaskInputSchema, type AnalystAgentTaskOutput } from './types';

// Task 2 & 4: Database helpers (IMPLEMENTED)
import {
  getBraintrustMetadata,
  getChatConversationHistory,
  getChatDashboardFiles,
  getMessageContext,
  getOrganizationDataSource,
} from '@buster/database';

// AI package imports
import { type AnalystRuntimeContext, analystWorkflow } from '@buster/ai';

// Mastra workflow integration
import { RuntimeContext } from '@mastra/core/runtime-context';

// Task 3: Runtime Context Setup Function
// Database helper output types
import type { MessageContextOutput, OrganizationDataSourceOutput } from '@buster/database';

import type { messagePostProcessingTask } from '../message-post-processing/message-post-processing';

/**
 * Task 3: Setup runtime context from Task 2 database helper outputs
 * Uses individual helper results to populate Mastra RuntimeContext
 */
function setupRuntimeContextFromMessage(
  messageContext: MessageContextOutput,
  dataSource: OrganizationDataSourceOutput,
  messageId: string
): RuntimeContext<AnalystRuntimeContext> {
  try {
    const runtimeContext = new RuntimeContext<AnalystRuntimeContext>();

    // Populate from Task 2 helper outputs
    runtimeContext.set('userId', messageContext.userId);
    runtimeContext.set('chatId', messageContext.chatId);
    runtimeContext.set('organizationId', messageContext.organizationId);
    runtimeContext.set('dataSourceId', dataSource.dataSourceId);
    runtimeContext.set('dataSourceSyntax', dataSource.dataSourceSyntax);
    runtimeContext.set('workflowStartTime', Date.now());

    // Add messageId for database persistence (following AI package pattern)
    runtimeContext.set('messageId', messageId);

    return runtimeContext;
  } catch (error) {
    throw error instanceof Error
      ? error
      : new Error(`Failed to setup runtime context: ${String(error)}`);
  }
}

/**
 * Resource usage tracker for the entire task execution
 */
interface ResourceSnapshot {
  timestamp: number;
  stage: string;
  memory: NodeJS.MemoryUsage;
  cpuUsage?: NodeJS.CpuUsage;
}

class ResourceTracker {
  private snapshots: ResourceSnapshot[] = [];
  private initialCpuUsage: NodeJS.CpuUsage;
  private startTime: number;

  constructor() {
    this.startTime = Date.now();
    this.initialCpuUsage = process.cpuUsage();
  }

  takeSnapshot(stage: string): ResourceSnapshot {
    const snapshot: ResourceSnapshot = {
      timestamp: Date.now(),
      stage,
      memory: process.memoryUsage(),
      cpuUsage: process.cpuUsage(this.initialCpuUsage),
    };
    this.snapshots.push(snapshot);
    return snapshot;
  }

  generateReport(messageId: string): void {
    if (this.snapshots.length === 0) return;

    const firstSnapshot = this.snapshots[0];
    const lastSnapshot = this.snapshots[this.snapshots.length - 1];

    if (!firstSnapshot || !lastSnapshot) return;
    const totalDuration = lastSnapshot.timestamp - this.startTime;

    // Calculate memory deltas
    const memoryDelta = {
      rss: lastSnapshot.memory.rss - firstSnapshot.memory.rss,
      heapTotal: lastSnapshot.memory.heapTotal - firstSnapshot.memory.heapTotal,
      heapUsed: lastSnapshot.memory.heapUsed - firstSnapshot.memory.heapUsed,
      external: lastSnapshot.memory.external - firstSnapshot.memory.external,
      arrayBuffers: lastSnapshot.memory.arrayBuffers - firstSnapshot.memory.arrayBuffers,
    };

    // Find peak memory usage
    const peakMemory = this.snapshots.reduce(
      (peak, snapshot) => ({
        rss: Math.max(peak.rss, snapshot.memory.rss),
        heapTotal: Math.max(peak.heapTotal, snapshot.memory.heapTotal),
        heapUsed: Math.max(peak.heapUsed, snapshot.memory.heapUsed),
        external: Math.max(peak.external, snapshot.memory.external),
        arrayBuffers: Math.max(peak.arrayBuffers, snapshot.memory.arrayBuffers),
      }),
      firstSnapshot.memory
    );

    // Calculate CPU usage (in microseconds)
    const finalCpuUsage = lastSnapshot.cpuUsage;
    const totalCpuTime = finalCpuUsage ? finalCpuUsage.user + finalCpuUsage.system : 0;
    const cpuPercentage = totalDuration > 0 ? (totalCpuTime / 1000 / totalDuration) * 100 : 0;

    // Memory efficiency metrics
    const avgMemoryUsage =
      this.snapshots.reduce((sum, snapshot) => sum + snapshot.memory.heapUsed, 0) /
      this.snapshots.length;

    logger.log('📊 RESOURCE USAGE REPORT', {
      messageId,
      executionSummary: {
        totalDurationMs: totalDuration,
        snapshotCount: this.snapshots.length,
        avgMemoryUsedMB: Math.round(avgMemoryUsage / 1024 / 1024),
        estimatedCpuUsagePercent: Math.round(cpuPercentage * 100) / 100,
      },
      memoryUsage: {
        initial: {
          rss: `${Math.round(firstSnapshot.memory.rss / 1024 / 1024)}MB`,
          heapTotal: `${Math.round(firstSnapshot.memory.heapTotal / 1024 / 1024)}MB`,
          heapUsed: `${Math.round(firstSnapshot.memory.heapUsed / 1024 / 1024)}MB`,
          external: `${Math.round(firstSnapshot.memory.external / 1024 / 1024)}MB`,
          arrayBuffers: `${Math.round(firstSnapshot.memory.arrayBuffers / 1024 / 1024)}MB`,
        },
        final: {
          rss: `${Math.round(lastSnapshot.memory.rss / 1024 / 1024)}MB`,
          heapTotal: `${Math.round(lastSnapshot.memory.heapTotal / 1024 / 1024)}MB`,
          heapUsed: `${Math.round(lastSnapshot.memory.heapUsed / 1024 / 1024)}MB`,
          external: `${Math.round(lastSnapshot.memory.external / 1024 / 1024)}MB`,
          arrayBuffers: `${Math.round(lastSnapshot.memory.arrayBuffers / 1024 / 1024)}MB`,
        },
        peak: {
          rss: `${Math.round(peakMemory.rss / 1024 / 1024)}MB`,
          heapTotal: `${Math.round(peakMemory.heapTotal / 1024 / 1024)}MB`,
          heapUsed: `${Math.round(peakMemory.heapUsed / 1024 / 1024)}MB`,
          external: `${Math.round(peakMemory.external / 1024 / 1024)}MB`,
          arrayBuffers: `${Math.round(peakMemory.arrayBuffers / 1024 / 1024)}MB`,
        },
        delta: {
          rss: `${memoryDelta.rss >= 0 ? '+' : ''}${Math.round(memoryDelta.rss / 1024 / 1024)}MB`,
          heapTotal: `${memoryDelta.heapTotal >= 0 ? '+' : ''}${Math.round(memoryDelta.heapTotal / 1024 / 1024)}MB`,
          heapUsed: `${memoryDelta.heapUsed >= 0 ? '+' : ''}${Math.round(memoryDelta.heapUsed / 1024 / 1024)}MB`,
          external: `${memoryDelta.external >= 0 ? '+' : ''}${Math.round(memoryDelta.external / 1024 / 1024)}MB`,
          arrayBuffers: `${memoryDelta.arrayBuffers >= 0 ? '+' : ''}${Math.round(memoryDelta.arrayBuffers / 1024 / 1024)}MB`,
        },
      },
      cpuUsage: finalCpuUsage
        ? {
            userTimeMs: Math.round(finalCpuUsage.user / 1000),
            systemTimeMs: Math.round(finalCpuUsage.system / 1000),
            totalTimeMs: Math.round(totalCpuTime / 1000),
            estimatedUsagePercent: Math.round(cpuPercentage * 100) / 100,
          }
        : { error: 'CPU usage not available' },
      stageBreakdown: this.snapshots.map((snapshot, index) => {
        const prevSnapshot = index > 0 ? this.snapshots[index - 1] : null;
        return {
          stage: snapshot.stage,
          timestamp: snapshot.timestamp - this.startTime,
          memoryUsedMB: Math.round(snapshot.memory.heapUsed / 1024 / 1024),
          rssMB: Math.round(snapshot.memory.rss / 1024 / 1024),
          durationFromPrevMs: prevSnapshot ? snapshot.timestamp - prevSnapshot.timestamp : 0,
        };
      }),
      recommendations: this.generateRecommendations(memoryDelta, peakMemory, totalDuration),
    });
  }

  private generateRecommendations(
    memoryDelta: NodeJS.MemoryUsage,
    peakMemory: NodeJS.MemoryUsage,
    duration: number
  ): string[] {
    const recommendations: string[] = [];

    // Memory leak detection
    if (memoryDelta.heapUsed > 50 * 1024 * 1024) {
      // 50MB increase
      recommendations.push('⚠️ Potential memory leak detected - heap usage increased significantly');
    }

    // High memory usage
    if (peakMemory.heapUsed > 500 * 1024 * 1024) {
      // 500MB peak
      recommendations.push('🔥 High memory usage detected - consider optimizing data structures');
    }

    // Performance recommendations
    if (duration > 30000) {
      // 30 seconds
      recommendations.push('🐌 Long execution time - consider breaking down into smaller tasks');
    }

    // External memory growth
    if (memoryDelta.external > 20 * 1024 * 1024) {
      // 20MB increase
      recommendations.push('📦 External memory grew significantly - check for buffer accumulation');
    }

    if (recommendations.length === 0) {
      recommendations.push('✅ Resource usage looks healthy');
    }

    return recommendations;
  }
}

/**
 * Log memory usage and performance metrics
 */
function logPerformanceMetrics(
  stage: string,
  messageId: string,
  startTime?: number,
  resourceTracker?: ResourceTracker
) {
  const memory = process.memoryUsage();
  const currentTime = Date.now();

  // Take snapshot if tracker is provided
  if (resourceTracker) {
    resourceTracker.takeSnapshot(stage);
  }

  logger.log(`Performance metrics - ${stage}`, {
    messageId,
    stage,
    memory: {
      rss: `${Math.round(memory.rss / 1024 / 1024)}MB`, // Resident Set Size
      heapTotal: `${Math.round(memory.heapTotal / 1024 / 1024)}MB`, // Total heap allocated
      heapUsed: `${Math.round(memory.heapUsed / 1024 / 1024)}MB`, // Heap actually used
      external: `${Math.round(memory.external / 1024 / 1024)}MB`, // External memory
      arrayBuffers: `${Math.round(memory.arrayBuffers / 1024 / 1024)}MB`, // Array buffers
    },
    timestamp: currentTime,
    elapsedSinceStart: startTime ? currentTime - startTime : undefined,
  });
}

/**
 * Simplified Analyst Agent Task
 *
 * TASK 1 STATUS: ✅ COMPLETED - Schema validation implemented
 * TASK 2 STATUS: ✅ COMPLETED - Database helpers implemented in @buster/database
 * TASK 3 STATUS: ✅ COMPLETED - Runtime context setup function implemented
 * TASK 4 STATUS: ✅ COMPLETED - Chat history loading using getChatConversationHistory
 * TASK 5 STATUS: ✅ COMPLETED - Workflow integration enabled and functional
 *
 * All tasks 1-5 are fully implemented and integrated. Workflow integration is complete and functional.
 */
//@ts-ignore
export const analystAgentTask: ReturnType<
  typeof schemaTask<
    'analyst-agent-task',
    typeof AnalystAgentTaskInputSchema,
    AnalystAgentTaskOutput
  >
> = schemaTask({
  id: 'analyst-agent-task',
  machine: 'small-2x',
  schema: AnalystAgentTaskInputSchema,
  maxDuration: 600, // 10 minutes for complex analysis
  run: async (payload): Promise<AnalystAgentTaskOutput> => {
    const taskStartTime = Date.now();
    const resourceTracker = new ResourceTracker();

    // Log initial performance metrics
    logPerformanceMetrics('task-start', payload.message_id, taskStartTime, resourceTracker);

    if (!process.env.BRAINTRUST_KEY) {
      throw new Error('BRAINTRUST_KEY is not set');
    }

    // Start Braintrust initialization immediately but don't block the critical path
    const braintrustInitStart = Date.now();
    const braintrustInitPromise = Promise.resolve().then(async () => {
      try {
        initLogger({
          apiKey: process.env.BRAINTRUST_KEY,
          projectName: process.env.ENVIRONMENT || 'development',
        });
        logger.log('Braintrust initialization completed', {
          messageId: payload.message_id,
          braintrustInitTimeMs: Date.now() - braintrustInitStart,
        });
      } catch (error) {
        logger.error('Braintrust initialization failed', {
          messageId: payload.message_id,
          error: error instanceof Error ? error.message : 'Unknown error',
          braintrustInitTimeMs: Date.now() - braintrustInitStart,
        });
        // Don't throw - allow workflow to continue without Braintrust
      }
    });

    try {
      const dataLoadStart = Date.now();
      logger.log('Starting analyst agent task', {
        messageId: payload.message_id,
      });

      // Log performance after initial setup
      logPerformanceMetrics('pre-data-load', payload.message_id, taskStartTime, resourceTracker);

      // Parallelize ALL database queries for maximum speed
      const messageContextPromise = getMessageContext({ messageId: payload.message_id });
      const conversationHistoryPromise = getChatConversationHistory({
        messageId: payload.message_id,
      });

      // Start loading data source and dashboard files as soon as we have the required IDs
      const dataSourcePromise = messageContextPromise.then((context) =>
        getOrganizationDataSource({ organizationId: context.organizationId })
      );

      const dashboardFilesPromise = messageContextPromise.then((context) =>
        getChatDashboardFiles({ chatId: context.chatId })
      );

      // Fetch Braintrust metadata in parallel
      const braintrustMetadataPromise = getBraintrustMetadata({ messageId: payload.message_id });

      // Wait for all operations to complete
      const [messageContext, conversationHistory, dataSource, dashboardFiles, braintrustMetadata] = await Promise.all([
        messageContextPromise,
        conversationHistoryPromise,
        dataSourcePromise,
        dashboardFilesPromise,
        braintrustMetadataPromise,
      ]);

      const dataLoadEnd = Date.now();
      const dataLoadTime = dataLoadEnd - dataLoadStart;

      logger.log('All data loaded in parallel', {
        messageId: payload.message_id,
        hasRequestMessage: !!messageContext.requestMessage,
        conversationHistoryLength: conversationHistory.length,
        organizationId: messageContext.organizationId,
        dataSourceId: dataSource.dataSourceId,
        dataSourceSyntax: dataSource.dataSourceSyntax,
        dashboardFilesCount: dashboardFiles.length,
        dashboardFiles: dashboardFiles.map((d) => ({
          id: d.id,
          name: d.name,
          versionNumber: d.versionNumber,
          metricIdsCount: d.metricIds.length,
          metricIds: d.metricIds,
        })),
        dataLoadTimeMs: dataLoadTime,
        braintrustMetadata, // Log the metadata to verify it's working
      });

      // Log performance after data loading
      logPerformanceMetrics('post-data-load', payload.message_id, taskStartTime, resourceTracker);

      // Task 3: Setup runtime context for workflow execution
      const contextSetupStart = Date.now();
      const runtimeContext = setupRuntimeContextFromMessage(
        messageContext,
        dataSource,
        payload.message_id
      );
      const contextSetupTime = Date.now() - contextSetupStart;

      // Task 4: Prepare workflow input with conversation history and dashboard files
      const workflowInput = {
        prompt: messageContext.requestMessage,
        conversationHistory: conversationHistory.length > 0 ? conversationHistory : undefined,
        dashboardFiles: dashboardFiles.length > 0 ? dashboardFiles : undefined,
      };

      logger.log('Workflow input prepared', {
        messageId: payload.message_id,
        hasPrompt: !!workflowInput.prompt,
        hasConversationHistory: !!workflowInput.conversationHistory,
        conversationHistoryLength: workflowInput.conversationHistory?.length || 0,
        hasDashboardFiles: !!workflowInput.dashboardFiles,
        dashboardFilesCount: workflowInput.dashboardFiles?.length || 0,
        contextSetupTimeMs: contextSetupTime,
        totalPrepTimeMs: Date.now() - dataLoadStart,
      });

      // Log performance before workflow execution
      logPerformanceMetrics('pre-workflow', payload.message_id, taskStartTime, resourceTracker);

      // Task 5: Execute analyst workflow with Braintrust tracing
      const workflowExecutionStart = Date.now();
      logger.log('Starting analyst workflow execution', {
        messageId: payload.message_id,
        totalPrepTimeMs: Date.now() - dataLoadStart,
      });

      // Pre-create the workflow run to measure initialization time separately
      const createRunStart = Date.now();
      const run = analystWorkflow.createRun();
      const createRunTime = Date.now() - createRunStart;

      logger.log('Workflow run created', {
        messageId: payload.message_id,
        createRunTimeMs: createRunTime,
      });

      // Log performance after workflow run creation
      logPerformanceMetrics('post-createrun', payload.message_id, taskStartTime, resourceTracker);

      // Wait for Braintrust initialization if it's not ready yet
      const braintrustWaitStart = Date.now();
      await braintrustInitPromise;
      const braintrustWaitTime = Date.now() - braintrustWaitStart;

      if (braintrustWaitTime > 10) {
        // Only log if we actually had to wait
        logger.log('Waited for Braintrust initialization', {
          messageId: payload.message_id,
          braintrustWaitTimeMs: braintrustWaitTime,
        });
      }

      // Execute workflow with tracing
      const workflowStartMethodStart = Date.now();
      const tracedWorkflow = wrapTraced(
        async () => {
          const result = await run.start({
            inputData: workflowInput,
            runtimeContext,
          });
          
          // Log the metadata as part of the span
          currentSpan().log({
            metadata: {
              userName: braintrustMetadata.userName || 'Unknown',
              userId: braintrustMetadata.userId,
              organizationName: braintrustMetadata.organizationName || 'Unknown',
              organizationId: braintrustMetadata.organizationId,
              messageId: braintrustMetadata.messageId,
              chatId: braintrustMetadata.chatId,
            },
          });
          
          return result;
        },
        {
          name: 'Analyst Agent Task Workflow',
        }
      );

      const workflowResult = await tracedWorkflow();
      const workflowStartMethodTime = Date.now() - workflowStartMethodStart;
      const totalWorkflowTime = Date.now() - workflowExecutionStart;

      logger.log('Analyst workflow completed successfully', {
        messageId: payload.message_id,
        workflowResult: !!workflowResult,
        workflowStartMethodTimeMs: workflowStartMethodTime,
        totalWorkflowTimeMs: totalWorkflowTime,
        createRunTimeMs: createRunTime,
        braintrustWaitTimeMs: braintrustWaitTime,
      });

      // Log final performance metrics
      logPerformanceMetrics(
        'workflow-complete',
        payload.message_id,
        taskStartTime,
        resourceTracker
      );

      const totalExecutionTime = Date.now() - taskStartTime;
      logger.log('All tasks (1-5) execution completed successfully', {
        messageId: payload.message_id,
        executionTimeMs: totalExecutionTime,
        breakdown: {
          dataLoadTimeMs: dataLoadTime,
          contextSetupTimeMs: contextSetupTime,
          createRunTimeMs: createRunTime,
          braintrustWaitTimeMs: braintrustWaitTime,
          workflowStartMethodTimeMs: workflowStartMethodTime,
          totalWorkflowTimeMs: totalWorkflowTime,
        },
      });

      // Fire off message post-processing task (fire-and-forget)
      tasks
        .trigger<typeof messagePostProcessingTask>('message-post-processing', {
          messageId: payload.message_id,
        })
        .catch((error) => {
          // Log error but don't fail the current task
          logger.error('Failed to trigger message post-processing task', {
            messageId: payload.message_id,
            error: error instanceof Error ? error.message : 'Unknown error',
          });
        });

      // Allow Braintrust a brief moment to clean up its trace, but don't block unnecessarily
      // Use a much shorter timeout with a race condition to avoid excessive delays
      await Promise.race([
        new Promise((resolve) => setTimeout(resolve, 50)), // Reduced from 500ms to 50ms
        // Give Braintrust a chance to signal completion if it implements it
        Promise.resolve().then(() => {
          // Flush any pending Braintrust logs/traces
          // This is a no-op if Braintrust doesn't need cleanup
        }),
      ]);

      // Log final performance metrics and generate comprehensive resource report
      logPerformanceMetrics('task-complete', payload.message_id, taskStartTime, resourceTracker);
      resourceTracker.generateReport(payload.message_id);

      return {
        success: true,
        messageId: payload.message_id,
        result: {
          success: true,
          messageId: payload.message_id,
          executionTimeMs: totalExecutionTime,
          workflowCompleted: true, // Task 5 workflow integration completed successfully
        },
      };
    } catch (error: unknown) {
      const errorMessage = error instanceof Error ? error.message : 'Unknown error';
      const totalExecutionTime = Date.now() - taskStartTime;

      // Log error performance metrics and generate resource report
      logPerformanceMetrics('task-error', payload.message_id, taskStartTime, resourceTracker);
      resourceTracker.generateReport(payload.message_id);

      logger.error('Task execution failed', {
        messageId: payload.message_id,
        error: errorMessage,
        executionTimeMs: totalExecutionTime,
      });

      return {
        success: false,
        messageId: payload.message_id,
        error: {
          code: getErrorCode(error),
          message: errorMessage,
          details: {
            operation: 'analyst_agent_task_execution',
            messageId: payload.message_id,
          },
        },
      };
    }
  },
});
//as unknown as ReturnType<typeof schemaTask>

/**
 * Get error code from error object for consistent error handling
 * Updated for all Tasks 1-5 error patterns
 */
function getErrorCode(error: unknown): string {
  if (error instanceof Error) {
    // Task 1: Schema validation errors
    if (error.name === 'ValidationError') return 'VALIDATION_ERROR';

    // Task 2: Database helper errors
    if (error.message.includes('Message not found')) return 'MESSAGE_NOT_FOUND';
    if (error.message.includes('Message is missing required prompt content'))
      return 'INVALID_MESSAGE_STATE';
    if (error.message.includes('No data sources found')) return 'DATA_SOURCE_NOT_FOUND';
    if (error.message.includes('Multiple data sources found')) return 'MULTIPLE_DATA_SOURCES_ERROR';
    if (error.message.includes('Database query failed')) return 'DATABASE_ERROR';
    if (error.message.includes('Output validation failed')) return 'DATA_VALIDATION_ERROR';

    // Task 3: Runtime context errors
    if (error.message.includes('Failed to setup runtime context')) return 'RUNTIME_CONTEXT_ERROR';

    // Task 5: Workflow execution errors
    if (error.message.includes('workflow') || error.message.includes('Workflow'))
      return 'WORKFLOW_EXECUTION_ERROR';
    if (error.message.includes('RuntimeContext') || error.message.includes('runtime context'))
      return 'RUNTIME_CONTEXT_ERROR';
    if (error.message.includes('agent') || error.message.includes('Agent'))
      return 'AGENT_EXECUTION_ERROR';
    if (error.message.includes('step') || error.message.includes('Step'))
      return 'WORKFLOW_STEP_ERROR';

    // General database and connection errors
    if (error.message.includes('database') || error.message.includes('connection'))
      return 'DATABASE_ERROR';
  }
  return 'UNKNOWN_ERROR';
}<|MERGE_RESOLUTION|>--- conflicted
+++ resolved
@@ -1,10 +1,5 @@
-<<<<<<< HEAD
-import { logger, schemaTask, tasks } from '@trigger.dev/sdk/v3';
-import { initLogger, wrapTraced } from 'braintrust';
-=======
 import { logger, schemaTask } from '@trigger.dev/sdk';
 import { initLogger, wrapTraced, currentSpan } from 'braintrust';
->>>>>>> 44b36279
 import { AnalystAgentTaskInputSchema, type AnalystAgentTaskOutput } from './types';
 
 // Task 2 & 4: Database helpers (IMPLEMENTED)
