--- conflicted
+++ resolved
@@ -33,12 +33,7 @@
     "@buster/typescript-config": "workspace:*",
     "@buster/vitest-config": "workspace:*",
     "@buster/web-tools": "workspace:*",
-<<<<<<< HEAD
-    "@mastra/core": "catalog:",
-    "@trigger.dev/sdk": "4.0.0-v4-beta.28",
-=======
     "@trigger.dev/sdk": "catalog:",
->>>>>>> ddc06f41
     "ai": "catalog:",
     "braintrust": "catalog:",
     "drizzle-orm": "catalog:",
@@ -46,10 +41,6 @@
     "zod": "catalog:"
   },
   "devDependencies": {
-<<<<<<< HEAD
-    "@trigger.dev/build": "4.0.0-v4-beta.28"
-=======
     "@trigger.dev/build": "catalog:"
->>>>>>> ddc06f41
   }
 }