--- conflicted
+++ resolved
@@ -47,11 +47,7 @@
     "@duckdb/node-api": "1.4.1-r.1",
     "@duckdb/node-bindings": "1.4.1-r.1",
     "@supabase/supabase-js": "catalog:",
-<<<<<<< HEAD
-    "@trigger.dev/sdk": "4.0.5",
-=======
     "@trigger.dev/sdk": "catalog:",
->>>>>>> 07833a4b
     "@types/js-yaml": "catalog:",
     "ai": "catalog:",
     "dayjs": "catalog:",
@@ -61,10 +57,6 @@
     "zod": "catalog:"
   },
   "devDependencies": {
-<<<<<<< HEAD
-    "@trigger.dev/build": "4.0.5"
-=======
     "@trigger.dev/build": "catalog:"
->>>>>>> 07833a4b
   }
 }