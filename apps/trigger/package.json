--- conflicted
+++ resolved
@@ -7,11 +7,7 @@
     "dev": "echo 'y' | npx trigger.dev@latest dev",
     "dev:fast": "echo 'y' | npx trigger.dev@latest dev",
     "deploy": "echo 'y' | npx trigger.dev@latest deploy",
-<<<<<<< HEAD
     "build": "echo 'No build step required but we run it to make sure env is loaded' && tsc --noEmit",
-=======
-    "build": "echo 'No build step required' && tsc --noEmit",
->>>>>>> f469b2a1
     "build:dry-run": "echo 'No build step required but we run it to make sure env is loaded' && tsc --noEmit",
     "lint": "biome check --write",
     "test": "vitest run",
@@ -29,10 +25,7 @@
     "@buster/ai": "workspace:*",
     "@buster/data-source": "workspace:^",
     "@buster/database": "workspace:*",
-<<<<<<< HEAD
     "@buster/secrets": "workspace:*",
-=======
->>>>>>> f469b2a1
     "@buster/server-shared": "workspace:*",
     "@buster/slack": "workspace:*",
     "@buster/typescript-config": "workspace:*",
@@ -47,11 +40,7 @@
     "zod": "catalog:"
   },
   "devDependencies": {
-<<<<<<< HEAD
     "@trigger.dev/build": "catalog:",
     "@types/uuid": "^10.0.0"
-=======
-    "@trigger.dev/build": "4.0.1"
->>>>>>> f469b2a1
   }
 }