[package]
name = "buster-cli"
<<<<<<< HEAD
version = "0.1.41"
=======
version = "0.2.0"
>>>>>>> 396f17af
edition = "2021"
build = "build.rs"

[lib]
name = "buster_cli"
path = "src/lib.rs"

# See more keys and their definitions at https://doc.rust-lang.org/cargo/reference/manifest.html

[dependencies]
anyhow = { workspace = true }
async-trait = "0.1.77"
clap = { workspace = true, features = ["derive", "env"] }
confy = { workspace = true }
dirs = { workspace = true }
futures = { workspace = true }
indicatif = { workspace = true }
inquire = { workspace = true }
lazy_static = { workspace = true }
ratatui = { workspace = true, features = ["crossterm"] }
crossterm = { workspace = true }
regex = { workspace = true }
reqwest = { workspace = true, features = ["json", "rustls-tls", "stream"] }
rpassword = { workspace = true }
serde = { workspace = true, features = ["derive"] }
serde_json = { workspace = true }
serde_yaml = { workspace = true }
strip-ansi-escapes = "0.2.0"
tempfile = { workspace = true }
thiserror = { workspace = true }
tokio = { workspace = true, features = [
    "rt-multi-thread",
    "macros",
    "sync",
    "time",
] }
tokio-util = { workspace = true, features = ["io"] }
futures-util = { workspace = true }
uuid = { workspace = true }
colored = { workspace = true }
rustls = { workspace = true, features = ["tls12"] }
url = { workspace = true }
zip = { workspace = true }
glob = { workspace = true }
walkdir = { workspace = true }
semver = { workspace = true }
once_cell = { workspace = true }
pathdiff = { workspace = true }
# Add the shared query engine library
query_engine = { workspace = true }
rust-embed = { workspace = true, features = ["include-exclude"] }

litellm = { path = "../../api/libs/litellm" }

rustyline = { workspace = true }

# Add the agents crate
agents = { path = "../../api/libs/agents" }

# Add semantic layer library
semantic_layer = { path = "../../api/libs/semantic_layer" }

chrono = { workspace = true }

dbt_utils = { path = "../libs/dbt_utils" }

[profile.dev]
# Increase parallel code generation units for faster debug builds
codegen-units = 16
debug = 1

[build-dependencies]
chrono = { workspace = true }

[dev-dependencies]
tempfile = "3.16.0"
mockall = "0.13.1"<|MERGE_RESOLUTION|>--- conflicted
+++ resolved
@@ -1,10 +1,6 @@
 [package]
 name = "buster-cli"
-<<<<<<< HEAD
-version = "0.1.41"
-=======
 version = "0.2.0"
->>>>>>> 396f17af
 edition = "2021"
 build = "build.rs"
 
