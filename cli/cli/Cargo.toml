--- conflicted
+++ resolved
@@ -1,10 +1,6 @@
 [package]
 name = "buster-cli"
-<<<<<<< HEAD
 version = "0.1.0"
-=======
-version = "0.0.8"
->>>>>>> 327b93d0
 edition = "2021"
 build = "build.rs"
 
@@ -35,7 +31,12 @@
 strip-ansi-escapes = "0.2.0"
 tempfile = { workspace = true }
 thiserror = { workspace = true }
-tokio = { workspace = true, features = ["rt-multi-thread", "macros", "sync", "time"] }
+tokio = { workspace = true, features = [
+    "rt-multi-thread",
+    "macros",
+    "sync",
+    "time",
+] }
 tokio-util = { workspace = true, features = ["io"] }
 futures-util = { workspace = true }
 uuid = { workspace = true }
@@ -67,7 +68,7 @@
 
 [profile.dev]
 # Increase parallel code generation units for faster debug builds
-codegen-units = 16 
+codegen-units = 16
 debug = 1
 
 [build-dependencies]
